<<<<<<< HEAD
# fish next-minor

## Deprecations
- The vcs-prompt functions have been renamed to names without double-underscore, so __fish_git_prompt is now fish_git_prompt, __fish_vcs_prompt is now fish_vcs_prompt, __fish_hg_prompt is now fish_hg_prompt and __fish_svn_prompt is now fish_svn_prompt. Shims at the old names have been added, and the variables have kept their old names (#5586).

## Notable fixes and improvements
- Fixed infinite recursion triggered if a custom `fish_title` function calls `read` interactively
- Add `$pipestatus` support

### Syntax changes and new commands
- None yet.

### Interactive improvements
- Major improvements in performance and functionality to the 'sorin' sample prompt (#5411).
- Added completions for:
 - nothing yet...
- Lots of improvements to completions.
- fish_clipboard_* now supports wayland by means of [wl-clipboard](https://github.com/bugaevc/wl-clipboard).
- mandoc can now be used to format the output from `--help` if nroff is not installed
- New color options for the pager have been added (#5524).
- The default escape delay (to differentiate between the escape key and an alt-combination) has been reduced to 30ms, down from 300ms for the default mode and 100ms for vi-mode (#3904).
- In the interest of consistency, `builtin -q` and `command -q` can now be used to query if a builtin or command exists (#5631).
- The `path_helper` on macOS now only runs in login shells, matching the bash implementation.
- `math` now accepts `--scale=max` for the maximum scale (#5579).
- The `forward-bigword` binding now interacts correctly with autosuggestions (#5336)
- Added completions for
  - `cf`
  - `bosh`
=======
# fish 3.0.2 (released February 19, 2019)

This release of fish fixes an issue discovered in fish 3.0.1.

### Fixes and improvements

- The PWD environment variable is now ignored if it does not resolve to the true working directory, fixing strange behaviour in terminals started by editors and IDEs (#5647).

If you are upgrading from version 2.7.1 or before, please also review the release notes for 3.0.1, 3.0.0 and 3.0b1 (included below).
>>>>>>> 28f57aa8

---

# fish 3.0.1 (released February 11, 2019)

This release of fish fixes a number of major issues discovered in fish 3.0.0.

### Fixes and improvements

- `exec` does not complain about running foreground jobs when called (#5449).
- while loops now evaluate to the last executed command in the loop body (or zero if the body was empty), matching POSIX semantics (#4982).
- `read --silent` no longer echoes to the tty when run from a non-interactive script (#5519).
- On macOS, path entries with spaces in `/etc/paths` and `/etc/paths.d` now correctly set path entries with spaces. Likewise, `MANPATH` is correctly set from `/etc/manpaths` and `/etc/manpaths.d` (#5481).
- fish starts correctly under Cygwin/MSYS2 (#5426).
- The `pager-toggle-search` binding (Ctrl-S by default) will now activate the search field, even when the pager is not focused.
- The error when a command is not found is now printed a single time, instead of once per argument (#5588).
- Fixes and improvements to the git completions, including printing correct paths with older git versions, fuzzy matching again, reducing unnecessary offers of root paths (starting with `:/`) (#5578, #5574, #5476), and ignoring shell aliases, so enterprising users can set up the wrapping command (via `set -g __fish_git_alias_$command $whatitwraps`) (#5412).
- Significant performance improvements to core shell functions (#5447) and to the `kill` completions (#5541).
- Starting in symbolically-linked working directories works correctly (#5525).
- The default `fish_title` function no longer contains extra spaces (#5517).
- The `nim` prompt now works correctly when chosen in the Web-based configuration (#5490).
- `string` now prints help to stdout, like other builtins (#5495).
- Killing the terminal while fish is in vi normal mode will no longer send it spinning and eating CPU. (#5528)
- A number of crashes have been fixed (#5550, #5548, #5479, #5453).
- Improvements to the documentation and certain completions.

### Known issues

There is one significant known issue that was not corrected before the release:

- fish does not run correctly under Windows Services for Linux before Windows 10 version 1809/17763, and the message warning of this may not be displayed (#5619).

If you are upgrading from version 2.7.1 or before, please also review the release notes for 3.0.0 and 3.0b1 (included below).

---

# fish 3.0.0 (released December 28, 2018)

fish 3 is a major release, which introduces some breaking changes alongside improved functionality. Although most existing scripts will continue to work, they should be reviewed against the list contained in the 3.0b1 release notes below.

Compared to the beta release of fish 3.0b1, fish version 3.0.0:

- builds correctly against musl libc (#5407)
- handles huge numeric arguments to `test` correctly (#5414)
- removes the history colouring introduced in 3.0b1, which did not always work correctly

There is one significant known issue which was not able to be corrected before the release:

- fish 3.0.0 builds on Cygwin (#5423), but does not run correctly (#5426) and will result in a hanging terminal when started. Cygwin users are encouraged to continue using 2.7.1 until a release which corrects this is available.

If you are upgrading from version 2.7.1 or before, please also review the release notes for 3.0b1 (included below).

---

# fish 3.0b1 (released December 11, 2018)

fish 3 is a major release, which introduces some breaking changes alongside improved functionality. Although most existing scripts will continue to work, they should be reviewed against the list below.

## Notable non-backward compatible changes
- Process and job expansion has largely been removed. `%` will no longer perform these expansions, except for `%self` for the PID of the current shell. Additionally, job management commands (`disown`, `wait`, `bg`, `fg` and `kill`) will expand job specifiers starting with `%` (#4230, #1202).
- `set x[1] x[2] a b`, to set multiple elements of an array at once, is no longer valid syntax (#4236).
- A literal `{}` now expands to itself, rather than nothing. This makes working with `find -exec` easier (#1109, #4632).
- Literally accessing a zero-index is now illegal syntax and is caught by the parser (#4862). (fish indices start at 1)
- Successive commas in brace expansions are handled in less surprising manner. For example, `{,,,}` expands to four empty strings rather than an empty string, a comma and an empty string again (#3002, #4632).
- `for` loop control variables are no longer local to the `for` block (#1935).
- Variables set in `if` and `while` conditions are available outside the block (#4820).
- Local exported (`set -lx`) vars are now visible to functions (#1091).
- The new `math` builtin (see below) does not support logical expressions; `test` should be used instead (#4777).
- Range expansion will now behave sensibly when given a single positive and negative index (`$foo[5..-1]` or `$foo[-1..5]`), clamping to the last valid index without changing direction if the list has fewer elements than expected.
- `read` now uses `-s` as short for `--silent` (à la `bash`); `--shell`'s abbreviation (formerly `-s`) is now `-S` instead (#4490).
- `cd` no longer resolves symlinks. fish now maintains a virtual path, matching other shells (#3350).
- `source` now requires an explicit `-` as the filename to read from the terminal (#2633).
- Arguments to `end` are now errors, instead of being silently ignored.
- The names `argparse`, `read`, `set`, `status`, `test` and `[` are now reserved and not allowed as function names. This prevents users unintentionally breaking stuff (#3000).
- The `fish_user_abbreviations` variable is no longer used; abbreviations will be migrated to the new storage format automatically.
- The `FISH_READ_BYTE_LIMIT` variable is now called `fish_byte_limit` (#4414).
- Environment variables are no longer split into arrays based on the record separator character on startup. Instead, variables are not split, unless their name ends in PATH, in which case they are split on colons (#436).
- The `history` builtin's `--with-time` option has been removed; this has been deprecated in favor of `--show-time` since 2.7.0 (#4403).
- The internal variables `__fish_datadir` and `__fish_sysconfdir` are now known as `__fish_data_dir` and `__fish_sysconf_dir` respectively.

## Deprecations

With the release of fish 3, a number of features have been marked for removal in the future. All users are encouraged to explore alternatives. A small number of these features are currently behind feature flags, which are turned on at present but may be turned off by default in the future.

A new feature flags mechanism is added for staging deprecations and breaking changes. Feature flags may be specified at launch with `fish --features ...` or by setting the universal `fish_features` variable. (#4940)

- The use of the `IFS` variable for `read` is deprecated; `IFS` will be ignored in the future (#4156). Use the `read --delimiter` option instead.
- The `function --on-process-exit` switch will be removed in future (#4700). Use the `fish_exit` event instead: `function --on-event fish_exit`.
- `$_` is deprecated and will removed in the future (#813). Use `status current-command` in a command substitution instead.
- `^` as a redirection deprecated and will be removed in the future. (#4394). Use `2>` to redirect stderr. This is controlled by the `stderr-nocaret` feature flag.
- `?` as a glob (wildcard) is deprecated and will be removed in the future (#4520). This is controlled by the `qmark-noglob` feature flag.

## Notable fixes and improvements
### Syntax changes and new commands
- fish now supports `&&` (like `and`), `||` (like `or`), and `!` (like `not`), for better migration from POSIX-compliant shells (#4620).
- Variables may be used as commands (#154).
- fish may be started in private mode via `fish --private`. Private mode fish sessions do not have access to the history file and any commands evaluated in private mode are not persisted for future sessions. A session variable `$fish_private_mode` can be queried to detect private mode and adjust the behavior of scripts accordingly to respect the user's wish for privacy.
- A new `wait` command for waiting on backgrounded processes (#4498).
- `math` is now a builtin rather than a wrapper around `bc` (#3157). Floating point computations is now used by default, and can be controlled with the new `--scale` option (#4478).
- Setting `$PATH` no longer warns on non-existent directories, allowing for a single $PATH to be shared across machines (eg via dotfiles) (#2969).
- `while` sets `$status` to a non-zero value if the loop is not executed (#4982).
- Command substitution output is now limited to 10 MB by default, controlled by the `fish_read_limit` variable (#3822). Notably, this is larger than most operating systems' argument size limit, so trying to pass argument lists this size to external commands has never worked.
- The machine hostname, where available, is now exposed as the `$hostname` reserved variable. This removes the dependency on the `hostname` executable (#4422).
- Bare `bind` invocations in config.fish now work. The `fish_user_key_bindings` function is no longer necessary, but will still be executed if it exists (#5191).
- `$fish_pid` and `$last_pid` are available as replacements for `%self` and `%last`.

### New features in commands
- `alias` has a new `--save` option to save the generated function immediately (#4878).
- `bind` has a new `--silent` option to ignore bind requests for named keys not available under the current terminal (#4188, #4431).
- `complete` has a new `--keep-order` option to show the provided or dynamically-generated argument list in the same order as specified, rather than alphabetically (#361).
- `exec` prompts for confirmation if background jobs are running.
- `funced` has a new `--save` option to automatically save the edited function after successfully editing (#4668).
- `functions` has a new ` --handlers` option to show functions registered as event handlers (#4694).
- `history search` supports globs for wildcard searching (#3136) and has a new `--reverse` option to show entries from oldest to newest (#4375).
- `jobs` has a new `--quiet` option to silence the output.
- `read` has a new `--delimiter` option for splitting input into arrays (#4256).
- `read` writes directly to stdout if called without arguments (#4407).
- `read` can now read individual lines into separate variables without consuming the input in its entirety via the new `/--line` option.
- `set` has new `--append` and `--prepend` options (#1326).
- `string match` with an empty pattern and `--entire` in glob mode now matches everything instead of nothing (#4971).
- `string split` supports a new `--no-empty` option to exclude empty strings from the result (#4779).
- `string` has new subcommands `split0` and `join0` for working with NUL-delimited output.
- `string` no longer stops processing text after NUL characters (#4605)
- `string escape` has a new `--style regex` option for escaping strings to be matched literally in `string` regex operations.
- `test` now supports floating point values in numeric comparisons.

### Interactive improvements
- A pipe at the end of a line now allows the job to continue on the next line (#1285).
- Italics and dim support out of the box on macOS for Terminal.app and iTerm (#4436).
- `cd` tab completions no longer descend into the deepest unambiguous path (#4649).
- Pager navigation has been improved. Most notably, moving down now wraps around, moving up from the commandline now jumps to the last element and moving right and left now reverse each other even when wrapping around (#4680).
- Typing normal characters while the completion pager is active no longer shows the search field. Instead it enters them into the command line, and ends paging (#2249).
- A new input binding `pager-toggle-search` toggles the search field in the completions pager on and off. By default, this is bound to Ctrl-S.
- Searching in the pager now does a full fuzzy search (#5213).
- The pager will now show the full command instead of just its last line if the number of completions is large (#4702).
- Abbreviations can be tab-completed (#3233).
- Tildes in file names are now properly escaped in completions (#2274).
- Wrapping completions (from `complete --wraps` or `function --wraps`) can now inject arguments. For example, `complete gco --wraps 'git checkout'` now works properly (#1976). The `alias` function has been updated to respect this behavior.
- Path completions now support expansions, meaning expressions like `python ~/<TAB>` now provides file suggestions just like any other relative or absolute path. (This includes support for other expansions, too.)
- Autosuggestions try to avoid arguments that are already present in the command line.
- Notifications about crashed processes are now always shown, even in command substitutions (#4962).
- The screen is no longer reset after a BEL, fixing graphical glitches (#3693).
- vi-mode now supports ';' and ',' motions. This introduces new {forward,backward}-jump-till and repeat-jump{,-reverse} bind functions (#5140).
- The `*y` vi-mode binding now works (#5100).
- True color is now enabled in neovim by default (#2792).
- Terminal size variables (`$COLUMNS`/`$LINES`) are now updated before `fish_prompt` is called, allowing the prompt to react (#904).
- Multi-line prompts no longer repeat when the terminal is resized (#2320).
- `xclip` support has been added to the clipboard integration (#5020).
- The Alt-P keybinding paginates the last command if the command line is empty.
- `$cmd_duration` is no longer reset when no command is executed (#5011).
- Deleting a one-character word no longer erases the next word as well (#4747).
- Token history search (Alt-Up) omits duplicate entries (#4795).
- The `fish_escape_delay_ms` timeout, allowing the use of the escape key both on its own and as part of a control sequence, was applied to all control characters; this has been reduced to just the escape key.
- Completing a function shows the description properly (#5206).
- Added completions for
  - `ansible`, including `ansible-galaxy`, `ansible-playbook` and `ansible-vault` (#4697)
  - `bb-power` (#4800)
  - `bd` (#4472)
  - `bower`
  - `clang` and `clang++` (#4174)
  - `conda` (#4837)
  - `configure` (for autoconf-generated files only)
  - `curl`
  - `doas` (#5196)
  - `ebuild` (#4911)
  - `emaint` (#4758)
  - `eopkg` (#4600)
  - `exercism` (#4495)
  - `hjson`
  - `hugo` (#4529)
  - `j` (from autojump #4344)
  - `jbake` (#4814)
  - `jhipster` (#4472)
  - `kitty`
  - `kldload`
  - `kldunload`
  - `makensis` (#5242)
  - `meson`
  - `mkdocs` (#4906)
  - `ngrok` (#4642)
  - OpenBSD's `pkg_add`, `pkg_delete`, `pkg_info`, `pfctl`, `rcctl`, `signify`, and `vmctl` (#4584)
  - `openocd`
  - `optipng`
  - `opkg` (#5168)
  - `pandoc` (#2937)
  - `port` (#4737)
  - `powerpill` (#4800)
  - `pstack` (#5135)
  - `serve` (#5026)
  - `ttx`
  - `unzip`
  - `virsh` (#5113)
  - `xclip` (#5126)
  - `xsv`
  - `zfs` and `zpool` (#4608)
- Lots of improvements to completions (especially `darcs` (#5112), `git`, `hg` and `sudo`).
- Completions for `yarn` and `npm` now require the `all-the-package-names` NPM package for full functionality.
- Completions for `bower` and `yarn` now require the `jq` utility for full functionality.
- Improved French translations.

### Other fixes and improvements
- Significant performance improvements to `abbr` (#4048), setting variables (#4200, #4341), executing functions, globs (#4579), `string` reading from standard input (#4610), and slicing history (in particular, `$history[1]` for the last executed command).
- Fish's internal wcwidth function has been updated to deal with newer Unicode, and the width of some characters can be configured via the `fish_ambiguous_width` (#5149) and `fish_emoji_width` (#2652) variables. Alternatively, a new build-time option INTERNAL_WCWIDTH can be used to use the system's wcwidth instead (#4816).
- `functions` correctly supports `-d` as the short form of `--description`. (#5105)
- `/etc/paths` is now parsed like macOS' bash `path_helper`, fixing $PATH order (#4336, #4852) on macOS.
- Using a read-only variable in a `for` loop produces an error, rather than silently producing incorrect results (#4342).
- The universal variables filename no longer contains the hostname or MAC address. It is now at the fixed location `.config/fish/fish_variables` (#1912).
- Exported variables in the global or universal scope no longer have their exported status affected by local variables (#2611).
- Major rework of terminal and job handling to eliminate bugs (#3805, #3952, #4178, #4235, #4238, #4540, #4929, #5210).
- Improvements to the manual page completion generator (#2937, #4313).
- `suspend --force` now works correctly (#4672).
- Pressing Ctrl-C while running a script now reliably terminates fish (#5253).

### For distributors and developers
- fish ships with a new build system based on CMake. CMake 3.2 is the minimum required version. Although the autotools-based Makefile and the Xcode project are still shipped with this release, they will be removed in the near future. All distributors and developers are encouraged to migrate to the CMake build.
- Build scripts for most platforms no longer require bash, using the standard sh instead.
- The `hostname` command is no longer required for fish to operate.

--

# fish 2.7.1 (released December 23, 2017)

This release of fish fixes an issue where iTerm 2 on macOS would display a warning about paste bracketing being left on when starting a new fish session (#4521).

If you are upgrading from version 2.6.0 or before, please also review the release notes for 2.7.0 and 2.7b1 (included below).

--

# fish 2.7.0 (released November 23, 2017)

There are no major changes between 2.7b1 and 2.7.0. If you are upgrading from version 2.6.0 or before, please also review the release notes for 2.7b1 (included below).

Xcode builds and macOS packages could not be produced with 2.7b1, but this is fixed in 2.7.0.

--

# fish 2.7b1 (released October 31, 2017)

## Notable improvements
- A new `cdh` (change directory using recent history) command provides a more friendly alternative to prevd/nextd and pushd/popd (#2847).
- A new `argparse` command is available to allow fish script to parse arguments with the same behavior as builtin commands. This also includes the `fish_opt` helper command. (#4190).
- Invalid array indexes are now silently ignored (#826, #4127).
- Improvements to the debugging facility, including a prompt specific to the debugger (`fish_breakpoint_prompt`) and a `status is-breakpoint` subcommand (#1310).
- `string` supports new `lower` and `upper` subcommands, for altering the case of strings (#4080). The case changing is not locale-aware yet.- `string escape` has a new `--style=xxx` flag where `xxx` can be `script`, `var`, or `url` (#4150), and can be reversed with `string unescape` (#3543).
- History can now be split into sessions with the `fish_history` variable, or not saved to disk at all (#102).
- Read history is now controlled by the `fish_history` variable rather than the `--mode-name` flag (#1504).
- `command` now supports an `--all` flag to report all directories with the command. `which` is no longer a runtime dependency (#2778).
- fish can run commands before starting an interactive session using the new `--init-command`/`-C` options (#4164).
- `set` has a new `--show` option to show lots of information about variables (#4265).

## Other significant changes
- The `COLUMNS` and `LINES` environment variables are now correctly set the first time `fish_prompt` is run (#4141).
- `complete`'s `--no-files` option works as intended (#112).
- `echo -h` now correctly echoes `-h` in line with other shells (#4120).
- The `export` compatibility function now returns zero on success, rather than always returning 1 (#4435).
- Stop converting empty elements in MANPATH to "." (#4158). The behavior being changed was introduced in fish 2.6.0.
- `count -h` and `count --help` now return 1 rather than produce command help output (#4189).
- An attempt to `read` which stops because too much data is available still defines the variables given as parameters (#4180).
- A regression in fish 2.4.0 which prevented `pushd +1` from working has been fixed (#4091).
- A regression in fish 2.6.0 where multiple `read` commands in non-interactive scripts were broken has been fixed (#4206).
- A regression in fish 2.6.0 involving universal variables with side-effects at startup such as `set -U fish_escape_delay_ms 10` has been fixed (#4196).
- Added completions for:
  - `as` (#4130)
  - `cdh` (#2847)
  - `dhcpd` (#4115)
  - `ezjail-admin` (#4324)
  - Fabric's `fab` (#4153)
  - `grub-file` (#4119)
  - `grub-install` (#4119)
  - `jest` (#4142)
  - `kdeconnect-cli`
  - `magneto` (#4043, #4108)
  - `mdadm` (#4198)
  - `passwd` (#4209)
  - `pip` and `pipenv` (#4448)
  - `s3cmd` (#4332)
  - `sbt` (#4347)
  - `snap` (#4215)
  - Sublime Text 3's `subl` (#4277)
- Lots of improvements to completions.
- Updated Chinese and French translations.

- Improved completions for:
  - `apt`
  - `cd` (#4061)
  - `composer` (#4295)
  - `eopkg`
  - `flatpak` (#4456)
  - `git` (#4117, #4147, #4329, #4368)
  - `gphoto2`
  - `killall` (#4052)
  - `ln`
  - `npm` (#4241)
  - `ssh` (#4377)
  - `tail`
  - `xdg-mime` (#4333)
  - `zypper` (#4325)
---

# fish 2.6.0 (released June 3, 2017)

Since the beta release of fish 2.6b1, fish version 2.6.0 contains a number of minor fixes, new completions for `magneto` (#4043), and improvements to the documentation.

## Known issues

- Apple macOS Sierra 10.12.5 introduced a problem with launching web browsers from other programs using AppleScript. This affects the fish Web configuration (`fish_config`); users on these platforms will need to manually open the address displayed in the terminal, such as by copying and pasting it into a browser. This problem will be fixed with macOS 10.12.6.

If you are upgrading from version 2.5.0 or before, please also review the release notes for 2.6b1 (included below).

---

# fish 2.6b1 (released May 14, 2017)

## Notable fixes and improvements

- Jobs running in the background can now be removed from the list of jobs with the new `disown` builtin, which behaves like the same command in other shells (#2810).
- Command substitutions now have access to the terminal, like in other shells. This allows tools like `fzf` to work properly (#1362, #3922).
- In cases where the operating system does not report the size of the terminal, the `COLUMNS` and `LINES` environment variables are used; if they are unset, a default of 80x24 is assumed.
- New French (#3772 & #3788) and improved German (#3834) translations.
- fish no longer depends on the `which` external command.

## Other significant changes

- Performance improvements in launching processes, including major reductions in signal blocking. Although this has been heavily tested, it may cause problems in some circumstances; set the `FISH_NO_SIGNAL_BLOCK` variable to 0 in your fish configuration file to return to the old behaviour (#2007).
- Performance improvements in prompts and functions that set lots of colours (#3793).
- The Delete key no longer deletes backwards (a regression in 2.5.0).
- `functions` supports a new `--details` option, which identifies where the function was loaded from (#3295), and a `--details --verbose` option which includes the function description (#597).
- `read` will read up to 10 MiB by default, leaving the target variable empty and exiting with status 122 if the line is too long. You can set a different limit with the `FISH_READ_BYTE_LIMIT` variable.
- `read` supports a new `--silent` option to hide the characters typed (#838), for when reading sensitive data from the terminal. `read` also now accepts simple strings for the prompt (rather than scripts) with the new `-P` and `--prompt-str` options (#802).
- `export` and `setenv` now understand colon-separated `PATH`, `CDPATH` and `MANPATH` variables.
- `setenv` is no longer a simple alias for `set -gx` and will complain, just like the csh version, if given more than one value (#4103).
- `bind` supports a new `--list-modes` option (#3872).
- `bg` will check all of its arguments before backgrounding any jobs; any invalid arguments will cause a failure, but non-existent (eg recently exited) jobs are ignored (#3909).
- `funced` warns if the function being edited has not been modified (#3961).
- `printf` correctly outputs "long long" integers (#3352).
- `status` supports a new `current-function` subcommand to print the current function name (#1743).
- `string` supports a new `repeat` subcommand (#3864). `string match` supports a new `--entire` option to emit the entire line matched by a pattern (#3957). `string replace` supports a new `--filter` option to only emit lines which underwent a replacement (#3348).
- `test` supports the `-k` option to test for sticky bits (#733).
- `umask` understands symbolic modes (#738).
- Empty components in the `CDPATH`, `MANPATH` and `PATH` variables are now converted to "." (#2106, #3914).
- New versions of ncurses (6.0 and up) wipe terminal scrollback buffers with certain commands; the `C-l` binding tries to avoid this (#2855).
- Some systems' `su` implementations do not set the `USER` environment variable; it is now reset for root users (#3916).
- Under terminals which support it, bracketed paste is enabled, escaping problematic characters for security and convience (#3871). Inside single quotes (`'`), single quotes and backslashes in pasted text are escaped (#967). The `fish_clipboard_paste` function (bound to `C-v` by default) is still the recommended pasting method where possible as it includes this functionality and more.
- Processes in pipelines are no longer signalled as soon as one command in the pipeline has completed (#1926). This behaviour matches other shells mre closely.
- All functions requiring Python work with whichever version of Python is installed (#3970). Python 3 is preferred, but Python 2.6 remains the minimum version required.
- The color of the cancellation character can be controlled by the `fish_color_cancel` variable (#3963).
- Added completions for:
 - `caddy` (#4008)
 - `castnow` (#3744)
 - `climate` (#3760)
 - `flatpak`
 - `gradle` (#3859)
 - `gsettings` (#4001)
 - `helm` (#3829)
 - `i3-msg` (#3787)
 - `ipset` (#3924)
 - `jq` (#3804)
 - `light` (#3752)
 - `minikube` (#3778)
 - `mocha` (#3828)
 - `mkdosfs` (#4017)
 - `pv` (#3773)
 - `setsid` (#3791)
 - `terraform` (#3960)
 - `usermod` (#3775)
 - `xinput`
 - `yarn` (#3816)
- Improved completions for `adb` (#3853), `apt` (#3771), `bzr` (#3769), `dconf`, `git` (including #3743), `grep` (#3789), `go` (#3789), `help` (#3789), `hg` (#3975), `htop` (#3789), `killall` (#3996), `lua`, `man` (#3762), `mount` (#3764 & #3841), `obnam` (#3924), `perl` (#3856), `portmaster` (#3950), `python` (#3840), `ssh` (#3781), `scp` (#3781), `systemctl` (#3757) and `udisks` (#3764).

---

# fish 2.5.0 (released February 3, 2017)

There are no major changes between 2.5b1 and 2.5.0. If you are upgrading from version 2.4.0 or before, please also review the release notes for 2.5b1 (included below).

## Notable fixes and improvements

- The Home, End, Insert, Delete, Page Up and Page Down keys work in Vi-style key bindings (#3731).

---

# fish 2.5b1 (released January 14, 2017)

## Platform Changes

Starting with version 2.5, fish requires a more up-to-date version of C++, specifically C++11 (from 2011). This affects some older platforms:

### Linux

For users building from source, GCC's g++ 4.8 or later, or LLVM's clang 3.3 or later, are known to work. Older platforms may require a newer compiler installed.

Unfortunately, because of the complexity of the toolchain, binary packages are no longer published by the fish-shell developers for the following platforms:

 - Red Hat Enterprise Linux and CentOS 5 & 6 for 64-bit builds
 - Ubuntu 12.04 (EoLTS April 2017)
 - Debian 7 (EoLTS May 2018)

Installing newer version of fish on these systems will require building from source.

### OS X SnowLeopard

Starting with version 2.5, fish requires a C++11 standard library on OS X 10.6 ("SnowLeopard"). If this library is not installed, you will see this error: `dyld: Library not loaded: /usr/lib/libc++.1.dylib`

MacPorts is the easiest way to obtain this library. After installing the SnowLeopard MacPorts release from the install page, run:

```
sudo port -v install libcxx
```

Now fish should launch successfully. (Please open an issue if it does not.)

This is only necessary on 10.6. OS X 10.7 and later include the required library by default.

## Other significant changes

- Attempting to exit with running processes in the background produces a warning, then signals them to terminate if a second attempt to exit is made. This brings the behaviour for running background processes into line with stopped processes. (#3497)
- `random` can now have start, stop and step values specified, or the new `choice` subcommand can be used to pick an argument from a list (#3619).
- A new key bindings preset, `fish_hybrid_key_bindings`, including all the Emacs-style and Vi-style bindings, which behaves like `fish_vi_key_bindings` in fish 2.3.0 (#3556).
- `function` now returns an error when called with invalid options, rather than defining the function anyway (#3574). This was a regression present in fish 2.3 and 2.4.0.
- fish no longer prints a warning when it identifies a running instance of an old version (2.1.0 and earlier). Changes to universal variables may not propagate between these old versions and 2.5b1.
- Improved compatiblity with Android (#3585), MSYS/mingw (#2360), and Solaris (#3456, #3340).
- Like other shells, the `test` builting now returns an error for numeric operations on invalid integers (#3346, #3581).
- `complete` no longer recognises `--authoritative` and `--unauthoritative` options, and they are marked as obsolete.
- `status` accepts subcommands, and should be used like `status is-interactive`. The old options continue to be supported for the foreseeable future (#3526), although only one subcommand or option can be specified at a time.
- Selection mode (used with "begin-selection") no longer selects a character the cursor does not move over (#3684).
- List indexes are handled better, and a bit more liberally in some cases (`echo $PATH[1 .. 3]` is now valid) (#3579).
- The `fish_mode_prompt` function is now simply a stub around `fish_default_mode_prompt`, which allows the mode prompt to be included more easily in customised prompt functions (#3641).

## Notable fixes and improvements
- `alias`, run without options or arguments, lists all defined aliases, and aliases now include a description in the function signature that identifies them.
- `complete` accepts empty strings as descriptions (#3557).
- `command` accepts `-q`/`--quiet` in combination with `--search` (#3591), providing a simple way of checking whether a command exists in scripts.
- Abbreviations can now be renamed with `abbr --rename OLD_KEY NEW_KEY` (#3610).
- The command synopses printed by `--help` options work better with copying and pasting (#2673).
- `help` launches the browser specified by the `$fish_help_browser variable` if it is set (#3131).
- History merging could lose items under certain circumstances and is now fixed (#3496).
- The `$status` variable is now set to 123 when a syntactically invalid command is entered (#3616).
- Exiting fish now signals all background processes to terminate, not just stopped jobs (#3497).
- A new `prompt_hostname` function which prints a hostname suitable for use in prompts (#3482).
- The `__fish_man_page` function (bound to Alt-h by default) now tries to recognize subcommands (e.g. `git add` will now open the "git-add" man page) (#3678).
- A new function `edit_command_buffer` (bound to Alt-e & Alt-v by default) to edit the command buffer in an external editor (#1215, #3627).
- `set_color` now supports italics (`--italics`), dim (`--dim`) and reverse (`--reverse`) modes (#3650).
- Filesystems with very slow locking (eg incorrectly-configured NFS) will no longer slow fish down (#685).
- Improved completions for `apt` (#3695), `fusermount` (#3642), `make` (#3628), `netctl-auto` (#3378), `nmcli` (#3648), `pygmentize` (#3378), and `tar` (#3719).
- Added completions for:
 - `VBoxHeadless` (#3378)
 - `VBoxSDL` (#3378)
 - `base64` (#3378)
 - `caffeinate` (#3524)
 - `dconf` (#3638)
 - `dig` (#3495)
 - `dpkg-reconfigure` (#3521 & #3522)
 - `feh` (#3378)
 - `launchctl` (#3682)
 - `lxc` (#3554 & #3564),
 - `mddiagnose` (#3524)
 - `mdfind` (#3524)
 - `mdimport`  (#3524)
 - `mdls` (#3524)
 - `mdutil` (#3524)
 - `mkvextract` (#3492)
 - `nvram` (#3524)
 - `objdump` (#3378)
 - `sysbench` (#3491)
 - `tmutil` (#3524)

---

# fish 2.4.0 (released November 8, 2016)

There are no major changes between 2.4b1 and 2.4.0.

## Notable fixes and improvements
- The documentation is now generated properly and with the correct version identifier.
- Automatic cursor changes are now only enabled on the subset of XTerm versions known to support them, resolving a problem where older versions printed garbage to the terminal before and after every prompt (#3499).
- Improved the title set in Apple Terminal.app.
- Added completions for `defaults` and improved completions for `diskutil` (#3478).

---

# fish 2.4b1 (released October 18, 2016)

## Significant changes
- The clipboard integration has been revamped with explicit bindings. The killring commands no longer copy from, or paste to, the X11 clipboard - use the new copy (`C-x`) and paste (`C-v`) bindings instead. The clipboard is now available on OS X as well as systems using X11 (e.g. Linux). (#3061)
- `history` uses subcommands (`history delete`) rather than options (`history --delete`) for its actions (#3367). You can no longer specify multiple actions via flags (e.g., `history --delete --save something`).
- New `history` options have been added, including `--max=n` to limit the number of history entries, `--show-time` option to show timestamps (#3175, #3244), and `--null` to null terminate history entries in the search output.
- `history search` is now case-insensitive by default (which also affects `history delete`) (#3236).
- `history delete` now correctly handles multiline commands (#31).
- Vi-style bindings no longer include all of the default emacs-style bindings; instead, they share some definitions (#3068).
- If there is no locale set in the environment, various known system configuration files will be checked for a default. If no locale can be found, `en_US-UTF.8` will be used (#277).
- A number followed by a caret (e.g. `5^`) is no longer treated as a redirection (#1873).
- The `$version` special variable can be overwritten, so that it can be used for other purposes if required.

## Notable fixes and improvements
- The `fish_realpath` builtin has been renamed to `realpath` and made compatible with GNU `realpath` when run without arguments (#3400). It is used only for systems without a `realpath` or `grealpath` utility (#3374).
- Improved color handling on terminals/consoles with 8-16 colors, particularly the use of bright named color (#3176, #3260).
- `fish_indent` can now read from files given as arguments, rather than just standard input (#3037).
- Fuzzy tab completions behave in a less surprising manner (#3090, #3211).
- `jobs` should only print its header line once (#3127).
- Wildcards in redirections are highlighted appropriately (#2789).
- Suggestions will be offered more often, like after removing characters (#3069).
- `history --merge` now correctly interleaves items in chronological order (#2312).
- Options for `fish_indent` have been aligned with the other binaries - in particular, `-d` now means `--debug`. The `--dump` option has been renamed to `--dump-parse-tree` (#3191).
- The display of bindings in the Web-based configuration has been greatly improved (#3325), as has the rendering of prompts (#2924).
- fish should no longer hang using 100% CPU in the C locale (#3214).
- A bug in FreeBSD 11 & 12, Dragonfly BSD & illumos prevented fish from working correctly on these platforms under UTF-8 locales; fish now avoids the buggy behaviour (#3050).
- Prompts which show git repository information (via `__fish_git_prompt`) are faster in large repositories (#3294) and slow filesystems (#3083).
- fish 2.3.0 reintroduced a problem where the greeting was printed even when using `read`; this has been corrected again (#3261).
- Vi mode changes the cursor depending on the current mode (#3215).
- Command lines with escaped space characters at the end tab-complete correctly (#2447).
- Added completions for:
  - `arcanist` (#3256)
  - `connmanctl` (#3419)
  - `figlet` (#3378)
  - `mdbook` (#3378)
  -  `ninja` (#3415)
  -  `p4`, the Perforce client (#3314)
  -  `pygmentize` (#3378)
  -  `ranger` (#3378)
- Improved completions for `aura` (#3297), `abbr` (#3267), `brew` (#3309), `chown` (#3380, #3383),`cygport` (#3392), `git` (#3274, #3226, #3225, #3094, #3087, #3035, #3021, #2982, #3230), `kill` & `pkill` (#3200), `screen` (#3271), `wget` (#3470), and `xz` (#3378).
- Distributors, packagers and developers will notice that the build process produces more succinct output by default; use `make V=1` to get verbose output (#3248).
- Improved compatibility with minor platforms including musl (#2988), Cygwin (#2993), Android (#3441, #3442), Haiku (#3322) and Solaris .

---

# fish 2.3.1 (released July 3, 2016)

This is a functionality and bugfix release. This release does not contain all the changes to fish since the last release, but fixes a number of issues directly affecting users at present and includes a small number of new features.

## Significant changes
- A new `fish_key_reader` binary for decoding interactive keypresses (#2991).
- `fish_mode_prompt` has been updated to reflect the changes in the way the Vi input mode is set up (#3067), making this more reliable.
- `fish_config` can now properly be launched from the OS X app bundle (#3140).

## Notable fixes and improvements

- Extra lines were sometimes inserted into the output under Windows (Cygwin and Microsoft Windows Subsystem for Linux) due to TTY timestamps not being updated (#2859).
- The `string` builtin's `match` mode now handles the combination of `-rnv` (match, invert and count) correctly (#3098).
- Improvements to TTY special character handling (#3064), locale handling (#3124) and terminal environment variable handling (#3060).
- Work towards handling the terminal modes for external commands launched from initialisation files (#2980).
- Ease the upgrade path from fish 2.2.0 and before by warning users to restart fish if the `string` builtin is not available (#3057).
- `type -a` now syntax-colorizes function source output.
- Added completions for `alsamixer`, `godoc`, `gofmt`, `goimports`, `gorename`, `lscpu`, `mkdir`, `modinfo`, `netctl-auto`, `poweroff`, `termite`, `udisksctl` and `xz` (#3123).
- Improved completions for `apt` (#3097), `aura` (#3102),`git` (#3114), `npm` (#3158), `string` and `suspend` (#3154).

---

# fish 2.3.0 (released May 20, 2016)

There are no significant changes between 2.3.0 and 2.3b2.

## Other notable fixes and improvements

- `abbr` now allows non-letter keys (#2996).
- Define a few extra colours on first start (#2987).
- Multiple documentation updates.
- Added completions for rmmod (#3007).
- Improved completions for git (#2998).

## Known issues

- Interactive commands started from fish configuration files or from the `-c` option may, under certain circumstances, be started with incorrect terminal modes and fail to behave as expected. A fix is planned but requires further testing (#2619).

---

# fish 2.3b2 (released May 5, 2016)

## Significant changes

- A new `fish_realpath` builtin and associated function to allow the use of `realpath` even on those platforms that don't ship an appropriate command (#2932).
- Alt-# toggles the current command line between commented and uncommented states, making it easy to save a command in history without executing it.
- The `fish_vi_mode` function is now deprecated in favour of `fish_vi_key_bindings`.

## Other notable fixes and improvements

- Fix the build on Cygwin (#2952) and RedHat Enterprise Linux/CentOS 5 (#2955).
- Avoid confusing the terminal line driver with non-printing characters in `fish_title` (#2453).
- Improved completions for busctl, git (#2585, #2879, #2984), and netctl.

---

# fish 2.3b1 (released April 19, 2016)

## Significant Changes

- A new `string` builtin to handle... strings! This builtin will measure, split, search and replace text strings, including using regular expressions. It can also be used to turn lists into plain strings using `join`. `string` can be used in place of `sed`, `grep`, `tr`, `cut`, and `awk` in many situations. (#2296)
- Allow using escape as the Meta modifier key, by waiting after seeing an escape character wait up to 300ms for an additional character. This is consistent with readline (e.g. bash) and can be configured via the `fish_escape_delay_ms variable`. This allows using escape as the Meta modifier. (#1356)
- Add new directories for vendor functions and configuration snippets (#2500)
- A new `fish_realpath` builtin and associated `realpath` function should allow scripts to resolve path names via `realpath` regardless of whether there is an external command of that name; albeit with some limitations. See the associated documentation.

## Backward-incompatible changes

- Unmatched globs will now cause an error, except when used with `for`, `set` or `count` (#2719)
- `and` and `or` will now bind to the closest `if` or `while`, allowing compound conditions without `begin` and `end` (#1428)
- `set -ql` now searches up to function scope for variables (#2502)
- `status -f` will now behave the same when run as the main script or using `source` (#2643)
- `source` no longer puts the file name in `$argv` if no arguments are given (#139)
- History files are stored under the `XDG_DATA_HOME` hierarchy (by default, in `~/.local/share`), and existing history will be moved on first use (#744)

## Other notable fixes and improvements

- Fish no longer silences errors in config.fish (#2702)
- Directory autosuggestions will now descend as far as possible if there is only one child directory (#2531)
- Add support for bright colors (#1464)
- Allow Ctrl-J (\cj) to be bound separately from Ctrl-M (\cm) (#217)
- psub now has a "-s"/"&#x2013;suffix" option to name the temporary file with that suffix
- Enable 24-bit colors on select terminals (#2495)
- Support for SVN status in the prompt (#2582)
- Mercurial and SVN support have been added to the Classic + Git (now Classic + VCS) prompt (via the new \__fish_vcs_prompt function) (#2592)
- export now handles variables with a "=" in the value (#2403)
- New completions for:
    -   alsactl
    -   Archlinux's asp, makepkg
    -   Atom's apm (#2390)
    -   entr - the "Event Notify Test Runner" (#2265)
    -   Fedora's dnf (#2638)
    -   OSX diskutil (#2738)
    -   pkgng (#2395)
    -   pulseaudio's pacmd and pactl
    -   rust's rustc and cargo (#2409)
    -   sysctl (#2214)
    -   systemd's machinectl (#2158), busctl (#2144), systemd-nspawn, systemd-analyze, localectl, timedatectl
    -   and more
- Fish no longer has a function called sgrep, freeing it for user customization (#2245)
- A rewrite of the completions for cd, fixing a few bugs (#2299, #2300, #562)
- Linux VTs now run in a simplified mode to avoid issues (#2311)
- The vi-bindings now inherit from the emacs bindings
- Fish will also execute `fish_user_key_bindings` when in vi-mode
- `funced` will now also check $VISUAL (#2268)
- A new `suspend` function (#2269)
- Subcommand completion now works better with split /usr (#2141)
- The command-not-found-handler can now be overridden by defining a function called `__fish_command_not_found_handler` in config.fish (#2332)
- A few fixes to the Sorin theme
- PWD shortening in the prompt can now be configured via the `fish_prompt_pwd_dir_length` variable, set to the length per path component (#2473)
- fish no longer requires `/etc/fish/config.fish` to correctly start, and now ships a skeleton file that only contains some documentation (#2799)

---

# fish 2.2.0 (released July 12, 2015)

### Significant changes ###

 * Abbreviations: the new `abbr` command allows for interactively-expanded abbreviations, allowing quick access to frequently-used commands (#731).
 * Vi mode: run `fish_vi_mode` to switch fish into the key bindings and prompt familiar to users of the Vi editor (#65).
 * New inline and interactive pager, which will be familiar to users of zsh (#291).
 * Underlying architectural changes: the `fishd` universal variable server has been removed as it was a source of many bugs and security problems. Notably, old fish sessions will not be able to communicate universal variable changes with new fish sessions. For best results, restart all running instances of `fish`.
 * The web-based configuration tool has been redesigned, featuring a prompt theme chooser and other improvements.
 * New German, Brazilian Portuguese, and Chinese translations.

### Backward-incompatible changes ###

These are kept to a minimum, but either change undocumented features or are too hard to use in their existing forms. These changes may break existing scripts.

 * `commandline` no longer interprets functions "in reverse", instead behaving as expected (#1567).
 * The previously-undocumented `CMD_DURATION` variable is now set for all commands and contains the execution time of the last command in milliseconds (#1585). It is no longer exported to other commands (#1896).
 * `if` / `else` conditional statements now return values consistent with the Single Unix Specification, like other shells (#1443).
 * A new "top-level" local scope has been added, allowing local variables declared on the commandline to be visible to subsequent commands. (#1908)

### Other notable fixes and improvements ###

 * New documentation design (#1662), which requires a Doxygen version 1.8.7 or newer to build.
 * Fish now defines a default directory for other packages to provide completions. By default this is `/usr/share/fish/vendor-completions.d`; on systems with `pkgconfig` installed this path is discoverable with `pkg-config --variable completionsdir fish`.
 * A new parser removes many bugs; all existing syntax should keep working.
 * New `fish_preexec` and `fish_postexec` events are fired before and after job execution respectively (#1549).
 * Unmatched wildcards no longer prevent a job from running. Wildcards used interactively will still print an error, but the job will proceed and the wildcard will expand to zero arguments (#1482).
 * The `.` command is deprecated and the `source` command is preferred (#310).
 * `bind` supports "bind modes", which allows bindings to be set for a particular named mode, to support the implementation of Vi mode.
 * A new `export` alias, which behaves like other shells (#1833).
 * `command` has a new `--search` option to print the name of the disk file that would be executed, like other shells' `command -v` (#1540).
 * `commandline` has a new `--paging-mode` option to support the new pager.
 * `complete` has a new `--wraps` option, which allows a command to (recursively) inherit the completions of a wrapped command (#393), and `complete -e` now correctly erases completions (#380).
 * Completions are now generated from manual pages by default on the first run of fish (#997).
 * `fish_indent` can now produce colorized (`--ansi`) and HTML (`--html`) output (#1827).
 * `functions --erase` now prevents autoloaded functions from being reloaded in the current session.
 * `history` has a new `--merge` option, to incorporate history from other sessions into the current session (#825).
 * `jobs` returns 1 if there are no active jobs (#1484).
 * `read` has several new options:
  * `--array` to break input into an array (#1540)
  * `--null` to break lines on NUL characters rather than newlines (#1694)
  * `--nchars` to read a specific number of characters (#1616)
  * `--right-prompt` to display a right-hand-side prompt during interactive read (#1698).
 * `type` has a new `-q` option to suppress output (#1540 and, like other shells, `type -a` now prints all matches for a command (#261).
 * Pressing F1 now shows the manual page for the current command (#1063).
 * `fish_title` functions have access to the arguments of the currently running argument as `$argv[1]` (#1542).
 * The OS command-not-found handler is used on Arch Linux (#1925), nixOS (#1852), openSUSE and Fedora (#1280).
 * `Alt`+`.` searches backwards in the token history, mapping to the same behavior as inserting the last argument of the previous command, like other shells (#89).
 * The `SHLVL` environment variable is incremented correctly (#1634 & #1693).
 * Added completions for `adb` (#1165 & #1211), `apt` (#2018), `aura` (#1292), `composer` (#1607), `cygport` (#1841), `dropbox` (#1533), `elixir` (#1167), `fossil`, `heroku` (#1790), `iex` (#1167), `kitchen` (#2000), `nix` (#1167), `node`/`npm` (#1566), `opam` (#1615), `setfacl` (#1752), `tmuxinator` (#1863), and `yast2` (#1739).
 * Improved completions for `brew` (#1090 & #1810), `bundler` (#1779), `cd` (#1135), `emerge` (#1840),`git` (#1680, #1834 & #1951), `man` (#960), `modprobe` (#1124), `pacman` (#1292), `rpm` (#1236), `rsync` (#1872), `scp` (#1145), `ssh` (#1234), `sshfs` (#1268), `systemctl` (#1462, #1950 & #1972), `tmux` (#1853), `vagrant` (#1748), `yum` (#1269), and `zypper` (#1787).

---

# fish 2.1.2  (released Feb 24, 2015)

fish 2.1.2 contains a workaround for a filesystem bug in Mac OS X Yosemite. #1859

Specifically, after installing fish 2.1.1 and then rebooting, "Verify Disk" in Disk Utility will report "Invalid number of hard links." We don't have any reports of data loss or other adverse consequences. fish 2.1.2 avoids triggering the bug, but does not repair an already affected filesystem. To repair the filesystem, you can boot into Recovery Mode and use Repair Disk from Disk Utility. Linux and versions of OS X prior to Yosemite are believed to be unaffected.

There are no other changes in this release.

---

# fish 2.1.1 (released September 26, 2014)

__Important:__ if you are upgrading, stop all running instances of `fishd` as soon as possible after installing this release; it will be restarted automatically. On most systems, there will be no further action required. Note that some environments (where `XDG_RUNTIME_DIR` is set), such as Fedora 20, will require a restart of all running fish processes before universal variables work as intended.

Distributors are highly encouraged to call `killall fishd`, `pkill fishd` or similar in installation scripts, or to warn their users to do so.

### Security fixes
 * The fish_config web interface now uses an authentication token to protect requests and only responds to requests from the local machine with this token, preventing a remote code execution attack. (closing CVE-2014-2914). #1438
 * `psub` and `funced` are no longer vulnerable to attacks which allow local privilege escalation and data tampering (closing CVE-2014-2906 and CVE-2014-3856). #1437
 * `fishd` uses a secure path for its socket, preventing a local privilege escalation attack (closing CVE-2014-2905). #1436
 * `__fish_print_packages` is no longer vulnerable to attacks which would allow local privilege escalation and data tampering (closing CVE-2014-3219). #1440

### Other fixes
 * `fishd` now ignores SIGPIPE, fixing crashes using tools like GNU Parallel and which occurred more often as a result of the other `fishd` changes. #1084 & #1690

---

# fish 2.1.0

Significant Changes
-------------------

* **Tab completions will fuzzy-match files.** #568

  When tab-completing a file, fish will first attempt prefix matches (`foo` matches `foobar`), then substring matches (`ooba` matches `foobar`), and lastly subsequence matches (`fbr` matches `foobar`). For example, in a directory with files foo1.txt, foo2.txt, foo3.txt…, you can type only the numeric part and hit tab to fill in the rest.

  This feature is implemented for files and executables. It is not yet implemented for options (like `--foobar`), and not yet implemented across path components (like `/u/l/b` to match `/usr/local/bin`).

* **Redirections now work better across pipelines.** #110, #877

  In particular, you can pipe stderr and stdout together, for example, with `cmd ^&1 | tee log.txt`, or the more familiar `cmd 2>&1 | tee log.txt`.

* **A single `%` now expands to the last job backgrounded.** #1008

  Previously, a single `%` would pid-expand to either all backgrounded jobs, or all jobs owned by your user. Now it expands to the last job backgrounded. If no job is in the background, it will fail to expand. In particular, `fg %` can be used to put the most recent background job in the foreground.

Other Notable Fixes
-------------------

* alt-U and alt+C now uppercase and capitalize words, respectively. #995

* VTE based terminals should now know the working directory. #906

* The autotools build now works on Mavericks. #968

* The end-of-line binding (ctrl+E) now accepts autosuggestions. #932

* Directories in `/etc/paths` (used on OS X) are now prepended instead of appended, similar to other shells. #927

* Option-right-arrow (used for partial autosuggestion completion) now works on iTerm2. #920

* Tab completions now work properly within nested subcommands. #913

* `printf` supports \e, the escape character. #910

* `fish_config history` no longer shows duplicate items. #900

* `$fish_user_paths` is now prepended to $PATH instead of appended. #888

* Jobs complete when all processes complete. #876


  For example, in previous versions of fish, `sleep 10 | echo Done` returns control immediately, because echo does not read from stdin. Now it does not complete until sleep exits (presumably after 10 seconds).

* Better error reporting for square brackets. #875

* fish no longer tries to add `/bin` to `$PATH` unless PATH is totally empty. #852

* History token substitution (alt-up) now works correctly inside subshells. #833

* Flow control is now disabled, freeing up ctrl-S and ctrl-Q for other uses. #814

* sh-style variable setting like `foo=bar` now produces better error messages. #809

* Commands with wildcards no longer produce autosuggestions. #785

* funced no longer freaks out when supplied with no arguments. #780

* fish.app now works correctly in a directory containing spaces. #774

* Tab completion cycling no longer occasionally fails to repaint. #765

* Comments now work in eval'd strings. #684

* History search (up-arrow) now shows the item matching the autosuggestion, if that autosuggestion was truncated. #650

* Ctrl-T now transposes characters, as in other shells. #128

---

# fish 2.0.0

Significant Changes
-------------------

* **Command substitutions now modify `$status` #547.**
  Previously the exit status of command substitutions (like `(pwd)`) was ignored; however now it modifies $status. Furthermore, the `set` command now only sets $status on failure; it is untouched on success. This allows for the following pattern:

  ```sh
  if set python_path (which python)
     ...
  end
  ```
  Because set does not modify $status on success, the if branch effectively tests whether `which` succeeded, and if so, whether the `set` also succeeded.
* **Improvements to $PATH handling.**
    * There is a new variable, `$fish_user_paths`, which can be set universally, and whose contents are appended to $PATH #527
    * /etc/paths and /etc/paths.d are now respected on OS X
    * fish no longer modifies $PATH to find its own binaries
* **Long lines no longer use ellipsis for line breaks**, and copy and paste
  should no longer include a newline even if the line was broken #300
* **New syntax for index ranges** (sometimes known as "slices") #212
* **fish now supports an `else if` statement** #134
* **Process and pid completion now works on OS X** #129
* **fish is now relocatable**, and no longer depends on compiled-in paths #125
* **fish now supports a right prompt (RPROMPT)** through the fish_right_prompt function #80
* **fish now uses posix_spawn instead of fork when possible**, which is much faster on BSD and OS X #11

Other Notable Fixes
-------------------

* Updated VCS completions (darcs, cvs, svn, etc.)
* Avoid calling getcwd on the main thread, as it can hang #696
* Control-D (forward delete) no longer stops at a period #667
* Completions for many new commands
* fish now respects rxvt's unique keybindings #657
* xsel is no longer built as part of fish. It will still be invoked if installed separately #633
* __fish_filter_mime no longer spews #628
* The --no-execute option to fish no longer falls over when reaching the end of a block #624
* fish_config knows how to find fish even if it's not in the $PATH #621
* A leading space now prevents writing to history, as is done in bash and zsh #615
* Hitting enter after a backslash only goes to a new line if it is followed by whitespace or the end of the line #613
* printf is now a builtin #611
* Event handlers should no longer fire if signals are blocked #608
* set_color is now a builtin #578
* man page completions are now located in a new generated_completions directory, instead of your completions directory #576
* tab now clears autosuggestions #561
* tab completion from within a pair of quotes now attempts to "appropriate" the closing quote #552
* $EDITOR can now be a list: for example, `set EDITOR gvim -f`) #541
* `case` bodies are now indented #530
* The profile switch `-p` no longer crashes #517
* You can now control-C out of `read` #516
* `umask` is now functional on OS X #515
* Avoid calling getpwnam on the main thread, as it can hang #512
* Alt-F or Alt-right-arrow (Option-F or option-right-arrow) now accepts one word of an autosuggestion #435
* Setting fish as your login shell no longer kills OpenSUSE #367
* Backslashes now join lines, instead of creating multiple commands #347
* echo now implements the -e flag to interpret escapes #337
* When the last token in the user's input contains capital letters, use its case in preference to that of the autosuggestion #335
* Descriptions now have their own muted color #279
* Wildcards beginning with a . (for example, `ls .*`) no longer match . and .. #270
* Recursive wildcards now handle symlink loops #268
* You can now delete history items from the fish_config web interface #250
* The OS X build now weak links `wcsdup` and `wcscasecmp` #240
* fish now saves and restores the process group, which prevents certain processes from being erroneously reported as stopped #197
* funced now takes an editor option #187
* Alternating row colors are available in fish pager through `fish_pager_color_secondary` #186
* Universal variable values are now stored based on your MAC address, not your hostname #183
* The caret ^ now only does a stderr redirection if it is the first character of a token, making git users happy #168
* Autosuggestions will no longer cause line wrapping #167
* Better handling of Unicode combining characters #155
* fish SIGHUPs processes more often #138
* fish no longer causes `sudo` to ask for a password every time
* fish behaves better under Midnight Commander #121
* `set -e` no longer crashes #100
* fish now will automatically import history from bash, if there is no fish history #66
* Backslashed-newlines inside quoted strings now behave more intuitively #52
* Tab titles should be shown correctly in iTerm2 #47
* scp remote path completion now sometimes works #42
* The `read` builtin no longer shows autosuggestions #29
* Custom key bindings can now be set via the `fish_user_key_bindings` function #21
* All Python scripts now run correctly under both Python 2 and Python 3 #14
* The "accept autosuggestion" key can now be configured #19
* Autosuggestions will no longer suggest invalid commands #6

---

# fishfish Beta r2

Bug Fixes
---------

* **Implicit cd** is back, for paths that start with one or two dots, a slash, or a tilde.
* **Overrides of default functions should be fixed.** The "internalized scripts" feature is disabled for now.
* **Disabled delayed suspend.** This is a strange job-control feature of BSD systems, including OS X. Disabling it frees up Control Y for other purposes; in particular, for yank, which now works on OS X.
* **fish_indent is fixed.** In particular, the `funced` and `funcsave` functions work again.
* A SIGTERM now ends the whole execution stack again (resolving #13).
* Bumped the __fish_config_interactive version number so the default fish_color_autosuggestion kicks in.
* fish_config better handles combined term256 and classic colors like "555 yellow".

New Features
------------

* **A history builtin**, and associated interactive function that enables deleting history items. Example usage:
      * Print all history items beginning with echo: `history --prefix echo`
      * Print all history items containing foo: `history --contains foo`
      * Interactively delete some items containing foo: `history --delete --contains foo`

Credit to @siteshwar for implementation. Thanks @siteshwar!

---

# fishfish Beta r1

## Scripting
* No changes! All existing fish scripts, config files, completions, etc. from trunk should continue to work.

## New Features
* **Autosuggestions**. Think URL fields in browsers. When you type a command, fish will suggest the rest of the command after the cursor, in a muted gray when possible. You can accept the suggestion with the right arrow key or Ctrl-F. Suggestions come from command history, completions, and some custom code for cd; there's a lot of potential for improvement here. The suggestions are computed on a background pthread, so they never slow down your typing. The autosuggestion feature is incredible. I miss it dearly every time I use anything else.

* **term256 support** where available, specifically modern xterms and OS X Lion. You can specify colors the old way ('set_color cyan') or by specifying RGB hex values ('set_color FF3333'); fish will pick the closest supported color. Some xterms do not advertise term256 support either in the $TERM or terminfo max_colors field, but nevertheless support it. For that reason, fish will default into using it on any xterm (but it can be disabled with an environment variable).

* **Web-based configuration** page. There is a new function 'fish_config'. This spins up a simple Python web server and opens a browser window to it. From this web page, you can set your shell colors and view your functions, variables, and history; all changes apply immediately to all running shells. Eventually all configuration ought to be supported via this mechanism (but in addition to, not instead of, command line mechanisms).

* **Man page completions**. There is a new function 'fish_update_completions'. This function reads all the man1 files from your manpath, removes the roff formatting, parses them to find the commands and options, and outputs fish completions into ~/.config/fish/completions. It won't overwrite existing completion files (except ones that it generated itself).

## Programmatic Changes
* fish is now entirely in C++. I have no particular love for C++, but it provides a ready memory-model to replace halloc. We've made an effort to keep it to a sane and portable subset (no C++11, no boost, no going crazy with templates or smart pointers), but we do use the STL and a little tr1.
* halloc is entirely gone, replaced by normal C++ ownership semantics. If you don't know what halloc is, well, now you have two reasons to be happy.
* All the crufty C data structures are entirely gone. array_list_t, priority_queue_t, hash_table_t, string_buffer_t have been removed and replaced by STL equivalents like std::vector, std::map, and std::wstring. A lot of the string handling now uses std::wstring instead of wchar_t *
* fish now spawns pthreads for tasks like syntax highlighting that require blocking I/O.
* History has been completely rewritten. History files now use an extensible YAML-style syntax. History "merging" (multiple shells writing to the same history file) now works better. There is now a maximum history length of about 250k items (256 * 1024).
* The parser has been "instanced," so you can now create more than one.
* Total #LoC has shrunk slightly even with the new features.

## Performance
* fish now runs syntax highlighting in a background thread, so typing commands is always responsive even on slow filesystems.
* echo, test, and pwd are now builtins, which eliminates many forks.
* The files in share/functions and share/completions now get 'internalized' into C strings that get compiled in with fish. This substantially reduces the number of files touched at startup. A consequence is that you cannot change these functions without recompiling, but often other functions depend on these "standard" functions, so changing them is perhaps not a good idea anyways.

Here are some system call counts for launching and then exiting fish with the default configuration, on OS X. The first column is fish trunk, the next column is with our changes, and the last column is bash for comparison. This data was collected via dtrace.

<table>
<tr> <th> <th> before <th> after <th> bash
<tr> <th> open <td> 9 <td> 4 <td> 5
<tr> <th> fork <td> 28 <td> 14 <td> 0
<tr> <th> stat <td> 131 <td> 85 <td> 11
<tr> <th> lstat <td> 670 <td> 0 <td> 0
<tr> <th> read <td> 332 <td> 80 <td> 4
<tr> <th> write <td> 172 <td> 149 <td> 0
</table>

The large number of forks relative to bash are due to fish's insanely expensive default prompt, which is unchanged in my version. If we switch to a prompt comparable to bash's (lame) default, the forks drop to 16 with trunk, 4 after our changes.

The large reduction in lstat() numbers is due to fish no longer needing to call ttyname() on OS X.

We've got some work to do to be as lean as bash, but we're on the right track.<|MERGE_RESOLUTION|>--- conflicted
+++ resolved
@@ -1,4 +1,3 @@
-<<<<<<< HEAD
 # fish next-minor
 
 ## Deprecations
@@ -27,7 +26,9 @@
 - Added completions for
   - `cf`
   - `bosh`
-=======
+
+---
+
 # fish 3.0.2 (released February 19, 2019)
 
 This release of fish fixes an issue discovered in fish 3.0.1.
@@ -36,8 +37,8 @@
 
 - The PWD environment variable is now ignored if it does not resolve to the true working directory, fixing strange behaviour in terminals started by editors and IDEs (#5647).
 
-If you are upgrading from version 2.7.1 or before, please also review the release notes for 3.0.1, 3.0.0 and 3.0b1 (included below).
->>>>>>> 28f57aa8
+If you are upgrading from version 2.7.1 or before, please also review the release notes for 3.0.1,
+3.0.0 and 3.0b1 (included below).
 
 ---
 
