/** \file complete.c Functions related to tab-completion.

  These functions are used for storing and retrieving tab-completion data, as well as for performing tab-completion.
*/
#include "config.h"

#include <stdlib.h>
#include <stdio.h>
#include <limits.h>
#include <string.h>
#include <wchar.h>
#include <wctype.h>
#include <unistd.h>
#include <sys/types.h>
#include <sys/stat.h>
#include <dirent.h>
#include <errno.h>
#include <termios.h>
#include <ctype.h>
#include <pwd.h>
#include <signal.h>
#include <wchar.h>
#include <pthread.h>
#include <algorithm>

#include "fallback.h"
#include "util.h"

#include "tokenizer.h"
#include "wildcard.h"
#include "proc.h"
#include "parser.h"
#include "function.h"
#include "complete.h"
#include "builtin.h"
#include "env.h"
#include "exec.h"
#include "expand.h"
#include "common.h"
#include "reader.h"
#include "history.h"
#include "intern.h"
#include "parse_util.h"
#include "parser_keywords.h"
#include "wutil.h"
#include "path.h"
#include "parse_tree.h"

/*
  Completion description strings, mostly for different types of files, such as sockets, block devices, etc.

  There are a few more completion description strings defined in
  expand.c. Maybe all completion description strings should be defined
  in the same file?
*/

/**
   Description for ~USER completion
*/
#define COMPLETE_USER_DESC _( L"Home for %ls" )

/**
   Description for short variables. The value is concatenated to this description
*/
#define COMPLETE_VAR_DESC_VAL _( L"Variable: %ls" )

/**
   The maximum number of commands on which to perform description
   lookup. The lookup process is quite time consuming, so this should
   be set to a pretty low number.
*/
#define MAX_CMD_DESC_LOOKUP 10

/**
   Condition cache value returned from hashtable when this condition
   has not yet been tested. This value is NULL, so that when the hash
   table returns NULL, this wil be seen as an untested condition.
*/
#define CC_NOT_TESTED 0

/**
   Condition cache value returned from hashtable when the condition is
   met. This can be any value, that is a valid pointer, and that is
   different from CC_NOT_TESTED and CC_FALSE.
*/
#define CC_TRUE L"true"

/**
   Condition cache value returned from hashtable when the condition is
   not met. This can be any value, that is a valid pointer, and that
   is different from CC_NOT_TESTED and CC_TRUE.

*/
#define CC_FALSE L"false"

/**
   The special cased translation macro for completions. The empty
   string needs to be special cased, since it can occur, and should
   not be translated. (Gettext returns the version information as the
   response)
*/
#ifdef USE_GETTEXT
#define C_(wstr) ((wcscmp(wstr, L"")==0)?L"":wgettext(wstr))
#else
#define C_(string) (string)
#endif

/* Testing apparatus */
const wcstring_list_t *s_override_variable_names = NULL;

void complete_set_variable_names(const wcstring_list_t *names)
{
    s_override_variable_names = names;
}

static inline wcstring_list_t complete_get_variable_names(void)
{
    if (s_override_variable_names != NULL)
    {
        return *s_override_variable_names;
    }
    else
    {
        return env_get_names(0);
    }
}

/**
   Struct describing a completion option entry.

   If short_opt and long_opt are both zero, the comp field must not be
   empty and contains a list of arguments to the command.

   If either short_opt or long_opt are non-zero, they specify a switch
   for the command. If \c comp is also not empty, it contains a list
   of non-switch arguments that may only follow directly after the
   specified switch.
*/
typedef struct complete_entry_opt
{
    /** Short style option */
    wchar_t short_opt;
    /** Long style option */
    wcstring long_opt;
    /** Arguments to the option */
    wcstring comp;
    /** Description of the completion */
    wcstring desc;
    /** Condition under which to use the option */
    wcstring condition;
    /** Must be one of the values SHARED, NO_FILES, NO_COMMON,
      EXCLUSIVE, and determines how completions should be performed
      on the argument after the switch. */
    int result_mode;
    /** True if old style long options are used */
    int old_mode;
    /** Completion flags */
    complete_flags_t flags;

    const wchar_t *localized_desc() const
    {
        const wchar_t *tmp = desc.c_str();
        return C_(tmp);
    }
} complete_entry_opt_t;

/* Last value used in the order field of completion_entry_t */
static unsigned int kCompleteOrder = 0;

/**
   Struct describing a command completion
*/
typedef std::list<complete_entry_opt_t> option_list_t;
class completion_entry_t
{
public:
    /** List of all options */
    option_list_t options;

    /** String containing all short option characters */
    wcstring short_opt_str;

public:

    /** Command string */
    const wcstring cmd;

    /** True if command is a path */
    const bool cmd_is_path;

    /** True if no other options than the ones supplied are possible */
    bool authoritative;

    /** Order for when this completion was created. This aids in outputting completions sorted by time. */
    const unsigned int order;

    /** Getters for option list. */
    const option_list_t &get_options() const;

    /** Adds or removes an option. */
    void add_option(const complete_entry_opt_t &opt);
    bool remove_option(wchar_t short_opt, const wchar_t *long_opt);

    /** Getter for short_opt_str. */
    wcstring &get_short_opt_str();
    const wcstring &get_short_opt_str() const;

    completion_entry_t(const wcstring &c, bool type, const wcstring &options, bool author) :
        short_opt_str(options),
        cmd(c),
        cmd_is_path(type),
        authoritative(author),
        order(++kCompleteOrder)
    {
    }
};

/** Set of all completion entries */
struct completion_entry_set_comparer
{
    /** Comparison for std::set */
    bool operator()(completion_entry_t *p1, completion_entry_t *p2) const
    {
        /* Paths always come last for no particular reason */
        if (p1->cmd_is_path != p2->cmd_is_path)
        {
            return p1->cmd_is_path < p2->cmd_is_path;
        }
        else
        {
            return p1->cmd < p2->cmd;
        }
    }
};
typedef std::set<completion_entry_t *, completion_entry_set_comparer> completion_entry_set_t;
static completion_entry_set_t completion_set;

// Comparison function to sort completions by their order field
static bool compare_completions_by_order(const completion_entry_t *p1, const completion_entry_t *p2)
{
    return p1->order < p2->order;
}

/** The lock that guards the list of completion entries */
static pthread_mutex_t completion_lock = PTHREAD_MUTEX_INITIALIZER;

/**
 * The lock that guards the options list of individual completion entries.
 * If both completion_lock and completion_entry_lock are to be taken,
 * completion_lock must be taken first.
 */
static pthread_mutex_t completion_entry_lock = PTHREAD_MUTEX_INITIALIZER;


void completion_entry_t::add_option(const complete_entry_opt_t &opt)
{
    ASSERT_IS_LOCKED(completion_entry_lock);
    options.push_front(opt);
}

const option_list_t &completion_entry_t::get_options() const
{
    ASSERT_IS_LOCKED(completion_entry_lock);
    return options;
}

wcstring &completion_entry_t::get_short_opt_str()
{
    ASSERT_IS_LOCKED(completion_entry_lock);
    return short_opt_str;
}

const wcstring &completion_entry_t::get_short_opt_str() const
{
    ASSERT_IS_LOCKED(completion_entry_lock);
    return short_opt_str;
}

completion_t::~completion_t()
{
}

/* completion_t functions */
completion_t::completion_t(const wcstring &comp, const wcstring &desc, string_fuzzy_match_t mat, int flags_val) :
    completion(comp),
    description(desc),
    match(mat),
    flags(flags_val)
{
    if (flags & COMPLETE_AUTO_SPACE)
    {
        flags = flags & ~COMPLETE_AUTO_SPACE;
        size_t len = completion.size();
        if (len > 0  && (wcschr(L"/=@:", comp.at(len-1)) != 0))
            flags |= COMPLETE_NO_SPACE;
    }

}

completion_t::completion_t(const completion_t &him) : completion(him.completion), description(him.description), match(him.match), flags(him.flags)
{
}

completion_t &completion_t::operator=(const completion_t &him)
{
    if (this != &him)
    {
        this->completion = him.completion;
        this->description = him.description;
        this->match = him.match;
        this->flags = him.flags;
    }
    return *this;
}


wcstring_list_t completions_to_wcstring_list(const std::vector<completion_t> &list)
{
    wcstring_list_t strings;
    strings.reserve(list.size());
    for (std::vector<completion_t>::const_iterator iter = list.begin(); iter != list.end(); ++iter)
    {
        strings.push_back(iter->completion);
    }
    return strings;
}

bool completion_t::is_alphabetically_less_than(const completion_t &a, const completion_t &b)
{
    return a.completion < b.completion;
}

bool completion_t::is_alphabetically_equal_to(const completion_t &a, const completion_t &b)
{
    return a.completion == b.completion;
}


/** Class representing an attempt to compute completions */
class completer_t
{
    const completion_request_flags_t flags;
    const wcstring initial_cmd;
    std::vector<completion_t> completions;
    wcstring_list_t commands_to_load;

    /** Table of completions conditions that have already been tested and the corresponding test results */
    typedef std::map<wcstring, bool> condition_cache_t;
    condition_cache_t condition_cache;

    enum complete_type_t
    {
        COMPLETE_DEFAULT,
        COMPLETE_AUTOSUGGEST
    };

    complete_type_t type() const
    {
        return (flags & COMPLETION_REQUEST_AUTOSUGGESTION) ? COMPLETE_AUTOSUGGEST : COMPLETE_DEFAULT;
    }

    bool wants_descriptions() const
    {
        return !!(flags & COMPLETION_REQUEST_DESCRIPTIONS);
    }

    bool fuzzy() const
    {
        return !!(flags & COMPLETION_REQUEST_FUZZY_MATCH);
    }

    fuzzy_match_type_t max_fuzzy_match_type() const
    {
        /* If we are doing fuzzy matching, request all types; if not request only prefix matching */
        return (flags & COMPLETION_REQUEST_FUZZY_MATCH) ? fuzzy_match_none : fuzzy_match_prefix_case_insensitive;
    }


public:
    completer_t(const wcstring &c, completion_request_flags_t f) :
        flags(f),
        initial_cmd(c)
    {
    }

    bool empty() const
    {
        return completions.empty();
    }
    const std::vector<completion_t> &get_completions(void)
    {
        return completions;
    }

    bool try_complete_variable(const wcstring &str);
    bool try_complete_user(const wcstring &str);

    bool complete_param(const wcstring &cmd_orig,
                        const wcstring &popt,
                        const wcstring &str,
                        bool use_switches);

    void complete_param_expand(const wcstring &str, bool do_file);

    void debug_print_completions();

    void complete_cmd(const wcstring &str,
                      bool use_function,
                      bool use_builtin,
                      bool use_command);

    void complete_from_args(const wcstring &str,
                            const wcstring &args,
                            const wcstring &desc,
                            complete_flags_t flags);

    void complete_cmd_desc(const wcstring &str);

    bool complete_variable(const wcstring &str, size_t start_offset);

    bool condition_test(const wcstring &condition);

    void complete_strings(const wcstring &wc_escaped,
                          const wchar_t *desc,
                          wcstring(*desc_func)(const wcstring &),
                          std::vector<completion_t> &possible_comp,
                          complete_flags_t flags);

    expand_flags_t expand_flags() const
    {
        /* Never do command substitution in autosuggestions. Sadly, we also can't yet do job expansion because it's not thread safe. */
        expand_flags_t result = 0;
        if (this->type() == COMPLETE_AUTOSUGGEST)
            result |= EXPAND_SKIP_CMDSUBST | EXPAND_SKIP_JOBS;

        /* Allow fuzzy matching */
        if (this->fuzzy())
            result |= EXPAND_FUZZY_MATCH;

        return result;
    }

    void get_commands_to_load(wcstring_list_t *lst)
    {
        if (lst)
            lst->insert(lst->end(), commands_to_load.begin(), commands_to_load.end());
    }

    bool has_commands_to_load() const
    {
        return ! commands_to_load.empty();
    }

};

/* Autoloader for completions */
class completion_autoload_t : public autoload_t
{
public:
    completion_autoload_t();
    virtual void command_removed(const wcstring &cmd);
};

static completion_autoload_t completion_autoloader;

/** Constructor */
completion_autoload_t::completion_autoload_t() : autoload_t(L"fish_complete_path", NULL, 0)
{
}

/** Callback when an autoloaded completion is removed */
void completion_autoload_t::command_removed(const wcstring &cmd)
{
    complete_remove(cmd.c_str(), COMMAND, 0, 0);
}


/** Create a new completion entry */
void append_completion(std::vector<completion_t> &completions, const wcstring &comp, const wcstring &desc, complete_flags_t flags, string_fuzzy_match_t match)
{
    completions.push_back(completion_t(comp, desc, match, flags));
}

/**
   Test if the specified script returns zero. The result is cached, so
   that if multiple completions use the same condition, it needs only
   be evaluated once. condition_cache_clear must be called after a
   completion run to make sure that there are no stale completions.
*/
bool completer_t::condition_test(const wcstring &condition)
{
    if (condition.empty())
    {
//    fwprintf( stderr, L"No condition specified\n" );
        return 1;
    }

    if (this->type() == COMPLETE_AUTOSUGGEST)
    {
        /* Autosuggestion can't support conditions */
        return 0;
    }

    ASSERT_IS_MAIN_THREAD();

    bool test_res;
    condition_cache_t::iterator cached_entry = condition_cache.find(condition);
    if (cached_entry == condition_cache.end())
    {
        /* Compute new value and reinsert it */
        test_res = (0 == exec_subshell(condition, false /* don't apply exit status */));
        condition_cache[condition] = test_res;
    }
    else
    {
        /* Use the old value */
        test_res = cached_entry->second;
    }
    return test_res;
}


/** Search for an exactly matching completion entry. Must be called while locked. */
static completion_entry_t *complete_find_exact_entry(const wcstring &cmd, const bool cmd_is_path)
{
    ASSERT_IS_LOCKED(completion_lock);
    completion_entry_t *result = NULL;
    completion_entry_t tmp_entry(cmd, cmd_is_path, L"", false);
    completion_entry_set_t::iterator iter = completion_set.find(&tmp_entry);
    if (iter != completion_set.end())
    {
        result = *iter;
    }
    return result;
}

/** Locate the specified entry. Create it if it doesn't exist. Must be called while locked. */
static completion_entry_t *complete_get_exact_entry(const wcstring &cmd, bool cmd_is_path)
{
    ASSERT_IS_LOCKED(completion_lock);
    completion_entry_t *c;

    c = complete_find_exact_entry(cmd, cmd_is_path);

    if (c == NULL)
    {
        c = new completion_entry_t(cmd, cmd_is_path, L"", false);
        completion_set.insert(c);
    }

    return c;
}


void complete_set_authoritative(const wchar_t *cmd, bool cmd_is_path, bool authoritative)
{
    completion_entry_t *c;

    CHECK(cmd,);
    scoped_lock lock(completion_lock);
    c = complete_get_exact_entry(cmd, cmd_is_path);
    c->authoritative = authoritative;
}


void complete_add(const wchar_t *cmd,
                  bool cmd_is_path,
                  wchar_t short_opt,
                  const wchar_t *long_opt,
                  int old_mode,
                  int result_mode,
                  const wchar_t *condition,
                  const wchar_t *comp,
                  const wchar_t *desc,
                  complete_flags_t flags)
{
    CHECK(cmd,);

    /* Lock the lock that allows us to edit the completion entry list */
    scoped_lock lock(completion_lock);

    /* Lock the lock that allows us to edit individual completion entries */
    scoped_lock lock2(completion_entry_lock);

    completion_entry_t *c;
    c = complete_get_exact_entry(cmd, cmd_is_path);

    /* Create our new option */
    complete_entry_opt_t opt;
    if (short_opt != L'\0')
    {
        int len = 1 + ((result_mode & NO_COMMON) != 0);

        c->get_short_opt_str().push_back(short_opt);
        if (len == 2)
        {
            c->get_short_opt_str().push_back(L':');
        }
    }

    opt.short_opt = short_opt;
    opt.result_mode = result_mode;
    opt.old_mode=old_mode;

    if (comp) opt.comp = comp;
    if (condition) opt.condition = condition;
    if (long_opt) opt.long_opt = long_opt;
    if (desc) opt.desc = desc;
    opt.flags = flags;

    c->add_option(opt);
}

/**
   Remove all completion options in the specified entry that match the
   specified short / long option strings. Returns true if it is now
   empty and should be deleted, false if it's not empty. Must be called while locked.
*/
bool completion_entry_t::remove_option(wchar_t short_opt, const wchar_t *long_opt)
{
    ASSERT_IS_LOCKED(completion_lock);
    ASSERT_IS_LOCKED(completion_entry_lock);
    if ((short_opt == 0) && (long_opt == 0))
    {
        this->options.clear();
    }
    else
    {
        for (option_list_t::iterator iter = this->options.begin(); iter != this->options.end();)
        {
            complete_entry_opt_t &o = *iter;
            if (short_opt==o.short_opt || long_opt == o.long_opt)
            {
                /*      fwprintf( stderr,
                      L"remove option -%lc --%ls\n",
                      o->short_opt?o->short_opt:L' ',
                      o->long_opt );
                */
                if (o.short_opt)
                {
                    wcstring &short_opt_str = this->get_short_opt_str();
                    size_t idx = short_opt_str.find(o.short_opt);
                    if (idx != wcstring::npos)
                    {
                        /* Consume all colons */
                        size_t first_non_colon = idx + 1;
                        while (first_non_colon < short_opt_str.size() && short_opt_str.at(first_non_colon) == L':')
                            first_non_colon++;
                        short_opt_str.erase(idx, first_non_colon - idx);
                    }
                }

                /* Destroy this option and go to the next one */
                iter = this->options.erase(iter);
            }
            else
            {
                /* Just go to the next one */
                ++iter;
            }
        }
    }
    return this->options.empty();
}


void complete_remove(const wchar_t *cmd,
                     bool cmd_is_path,
                     wchar_t short_opt,
                     const wchar_t *long_opt)
{
    CHECK(cmd,);
    scoped_lock lock(completion_lock);
    scoped_lock lock2(completion_entry_lock);

    completion_entry_t tmp_entry(cmd, cmd_is_path, L"", false);
    completion_entry_set_t::iterator iter = completion_set.find(&tmp_entry);
    if (iter != completion_set.end())
    {
        completion_entry_t *entry = *iter;
        bool delete_it = entry->remove_option(short_opt, long_opt);
        if (delete_it)
        {
            /* Delete this entry */
            completion_set.erase(iter);
            delete entry;
        }
    }
}

/* Formats an error string by prepending the prefix and then appending the str in single quotes */
static wcstring format_error(const wchar_t *prefix, const wcstring &str)
{
    wcstring result = prefix;
    result.push_back(L'\'');
    result.append(str);
    result.push_back(L'\'');
    return result;
}

/**
   Find the full path and commandname from a command string 'str'.
*/
static void parse_cmd_string(const wcstring &str, wcstring &path, wcstring &cmd)
{
    if (! path_get_path(str, &path))
    {
        /** Use the empty string as the 'path' for commands that can not be found. */
        path = L"";
    }

    /* Make sure the path is not included in the command */
    size_t last_slash = str.find_last_of(L'/');
    if (last_slash != wcstring::npos)
    {
        cmd = str.substr(last_slash + 1);
    }
    else
    {
        cmd = str;
    }
}

int complete_is_valid_option(const wcstring &str,
                             const wcstring &opt,
                             wcstring_list_t *errors,
                             bool allow_autoload)
{
    wcstring cmd, path;
    bool found_match = false;
    bool authoritative = true;
    int opt_found=0;
    std::set<wcstring> gnu_match_set;
    bool is_gnu_opt=false;
    bool is_old_opt=false;
    bool is_short_opt=false;
    bool is_gnu_exact=false;
    size_t gnu_opt_len=0;

    if (opt.empty())
        return false;

    std::vector<bool> short_validated;
    /*
      Check some generic things like -- and - options.
    */
    switch (opt.size())
    {

        case 0:
        case 1:
        {
            return true;
        }

        case 2:
        {
            if (opt == L"--")
            {
                return true;
            }
            break;
        }
    }

    if (opt.at(0) != L'-')
    {
        if (errors)
            errors->push_back(L"Option does not begin with a '-'");
        return false;
    }


    short_validated.resize(opt.size(), 0);

    is_gnu_opt = opt.at(1) == L'-';
    if (is_gnu_opt)
    {
        size_t opt_end = opt.find(L'=');
        if (opt_end != wcstring::npos)
        {
            gnu_opt_len = opt_end-2;
        }
        else
        {
            gnu_opt_len = opt.size() - 2;
        }
    }

    parse_cmd_string(str, path, cmd);

    /*
      Make sure completions are loaded for the specified command
    */
    if (allow_autoload)
    {
        complete_load(cmd, false);
    }

    scoped_lock lock(completion_lock);
    scoped_lock lock2(completion_entry_lock);
    for (completion_entry_set_t::const_iterator iter = completion_set.begin(); iter != completion_set.end(); ++iter)
    {
        const completion_entry_t *i = *iter;
        const wcstring &match = i->cmd_is_path ? path : cmd;

        if (!wildcard_match(match, i->cmd))
        {
            continue;
        }

        found_match = true;

        if (! i->authoritative)
        {
            authoritative = false;
            break;
        }

        const option_list_t &options = i->get_options();
        if (is_gnu_opt)
        {
            for (option_list_t::const_iterator iter = options.begin(); iter != options.end(); ++iter)
            {
                const complete_entry_opt_t &o = *iter;
                if (o.old_mode)
                {
                    continue;
                }

                if (opt.compare(2, gnu_opt_len, o.long_opt) == 0)
                {
                    gnu_match_set.insert(o.long_opt);
                    if (opt.compare(2, o.long_opt.size(), o.long_opt))
                    {
                        is_gnu_exact = true;
                    }
                }
            }
        }
        else
        {
            /* Check for old style options */
            for (option_list_t::const_iterator iter = options.begin(); iter != options.end(); ++iter)
            {
                const complete_entry_opt_t &o = *iter;

                if (!o.old_mode)
                    continue;


                if (opt.compare(1, wcstring::npos, o.long_opt)==0)
                {
                    opt_found = true;
                    is_old_opt = true;
                    break;
                }

            }

            if (is_old_opt)
                break;

            for (size_t opt_idx = 1; opt_idx < opt.size(); opt_idx++)
            {
                const wcstring &short_opt_str = i->get_short_opt_str();
                size_t str_idx = short_opt_str.find(opt.at(opt_idx));
                if (str_idx != wcstring::npos)
                {
                    if (str_idx + 1 < short_opt_str.size() && short_opt_str.at(str_idx + 1) == L':')
                    {
                        /*
                          This is a short option with an embedded argument,
                          call complete_is_valid_argument on the argument.
                        */
                        const wcstring nopt = L"-" + opt.substr(1, 1);
                        short_validated.at(opt_idx) =
                            complete_is_valid_argument(str, nopt, opt.substr(2));
                    }
                    else
                    {
                        short_validated.at(opt_idx) = true;
                    }
                }
            }
        }
    }

    if (authoritative)
    {

        if (!is_gnu_opt && !is_old_opt)
            is_short_opt = 1;


        if (is_short_opt)
        {
            opt_found=1;
            for (size_t j=1; j<opt.size(); j++)
            {
                if (!short_validated.at(j))
                {
                    if (errors)
                    {
                        const wcstring str = opt.substr(j, 1);
                        errors->push_back(format_error(_(L"Unknown option: "), str));
                    }

                    opt_found = 0;
                    break;
                }

            }
        }

        if (is_gnu_opt)
        {
            opt_found = is_gnu_exact || (gnu_match_set.size() == 1);
            if (errors && !opt_found)
            {
                const wchar_t *prefix;
                if (gnu_match_set.empty())
                {
                    prefix = _(L"Unknown option: ");
                }
                else
                {
                    prefix = _(L"Multiple matches for option: ");
                }
                errors->push_back(format_error(prefix, opt));
            }
        }
    }

    return (authoritative && found_match)?opt_found:true;
}

bool complete_is_valid_argument(const wcstring &str, const wcstring &opt, const wcstring &arg)
{
    return true;
}


/**
   Copy any strings in possible_comp which have the specified prefix
   to the completer's completion array. The prefix may contain wildcards.
   The output will consist of completion_t structs.

   There are three ways to specify descriptions for each
   completion. Firstly, if a description has already been added to the
   completion, it is _not_ replaced. Secondly, if the desc_func
   function is specified, use it to determine a dynamic
   completion. Thirdly, if none of the above are available, the desc
   string is used as a description.

   \param wc_escaped the prefix, possibly containing wildcards. The wildcard should not have been unescaped, i.e. '*' should be used for any string, not the ANY_STRING character.
   \param desc the default description, used for completions with no embedded description. The description _may_ contain a COMPLETE_SEP character, if not, one will be prefixed to it
   \param desc_func the function that generates a description for those completions witout an embedded description
   \param possible_comp the list of possible completions to iterate over
*/

void completer_t::complete_strings(const wcstring &wc_escaped,
                                   const wchar_t *desc,
                                   wcstring(*desc_func)(const wcstring &),
                                   std::vector<completion_t> &possible_comp,
                                   complete_flags_t flags)
{
    wcstring tmp = wc_escaped;
    if (! expand_one(tmp, EXPAND_SKIP_CMDSUBST | EXPAND_SKIP_WILDCARDS | this->expand_flags()))
        return;

    const wchar_t *wc = parse_util_unescape_wildcards(tmp.c_str());

    for (size_t i=0; i< possible_comp.size(); i++)
    {
        wcstring temp = possible_comp.at(i).completion;
        const wchar_t *next_str = temp.empty()?NULL:temp.c_str();

        if (next_str)
        {
            wildcard_complete(next_str, wc, desc, desc_func, this->completions, this->expand_flags(), flags);
        }
    }

    free((void *)wc);
}

/**
   If command to complete is short enough, substitute
   the description with the whatis information for the executable.
*/
void completer_t::complete_cmd_desc(const wcstring &str)
{
    ASSERT_IS_MAIN_THREAD();

    const wchar_t *cmd_start;
    int skip;

    const wchar_t * const cmd = str.c_str();
    cmd_start=wcsrchr(cmd, L'/');

    if (cmd_start)
        cmd_start++;
    else
        cmd_start = cmd;

    /*
      Using apropos with a single-character search term produces far
      to many results - require at least two characters if we don't
      know the location of the whatis-database.
    */
    if (wcslen(cmd_start) < 2)
        return;

    if (wildcard_has(cmd_start, 0))
    {
        return;
    }

    skip = 1;

    for (size_t i=0; i< this->completions.size(); i++)
    {
        const completion_t &c = this->completions.at(i);

        if (c.completion.empty() || (c.completion[c.completion.size()-1] != L'/'))
        {
            skip = 0;
            break;
        }

    }

    if (skip)
    {
        return;
    }


    wcstring lookup_cmd(L"__fish_describe_command ");
    lookup_cmd.append(escape_string(cmd_start, 1));

    std::map<wcstring, wcstring> lookup;

    /*
      First locate a list of possible descriptions using a single
      call to apropos or a direct search if we know the location
      of the whatis database. This can take some time on slower
      systems with a large set of manuals, but it should be ok
      since apropos is only called once.
    */
    wcstring_list_t list;
    if (exec_subshell(lookup_cmd, list, false /* don't apply exit status */) != -1)
    {

        /*
          Then discard anything that is not a possible completion and put
          the result into a hashtable with the completion as key and the
          description as value.

          Should be reasonably fast, since no memory allocations are needed.
        */
        for (size_t i=0; i < list.size(); i++)
        {
            const wcstring &elstr = list.at(i);

            const wcstring fullkey(elstr, wcslen(cmd_start));

            size_t tab_idx = fullkey.find(L'\t');
            if (tab_idx == wcstring::npos)
                continue;

            const wcstring key(fullkey, 0, tab_idx);
            wcstring val(fullkey, tab_idx + 1);

            /*
              And once again I make sure the first character is uppercased
              because I like it that way, and I get to decide these
              things.
            */
            if (! val.empty())
                val[0]=towupper(val[0]);

            lookup[key] = val;
        }

        /*
          Then do a lookup on every completion and if a match is found,
          change to the new description.

          This needs to do a reallocation for every description added, but
          there shouldn't be that many completions, so it should be ok.
        */
        for (size_t i=0; i<this->completions.size(); i++)
        {
            completion_t &completion = this->completions.at(i);
            const wcstring &el = completion.completion;
            if (el.empty())
                continue;

            std::map<wcstring, wcstring>::iterator new_desc_iter = lookup.find(el);
            if (new_desc_iter != lookup.end())
                completion.description = new_desc_iter->second;
        }
    }

}

/**
   Returns a description for the specified function, or an empty string if none
*/
static wcstring complete_function_desc(const wcstring &fn)
{
    wcstring result;
    bool has_description = function_get_desc(fn, &result);
    if (! has_description)
    {
        function_get_definition(fn, &result);
    }
    return result;
}


/**
   Complete the specified command name. Search for executables in the
   path, executables defined using an absolute path, functions,
   builtins and directories for implicit cd commands.

   \param cmd the command string to find completions for

   \param comp the list to add all completions to
*/
void completer_t::complete_cmd(const wcstring &str_cmd, bool use_function, bool use_builtin, bool use_command)
{
    /* Paranoia */
    if (str_cmd.empty())
        return;

    std::vector<completion_t> possible_comp;

    env_var_t cdpath = env_get_string(L"CDPATH");
    if (cdpath.missing_or_empty())
        cdpath = L".";

    if (use_command)
    {

        if (expand_string(str_cmd, this->completions, ACCEPT_INCOMPLETE | EXECUTABLES_ONLY | this->expand_flags()) != EXPAND_ERROR)
        {
            if (this->wants_descriptions())
            {
                this->complete_cmd_desc(str_cmd);
            }
        }
    }
    if (str_cmd.find(L'/') == wcstring::npos && str_cmd.at(0) != L'~')
    {
        if (use_command)
        {

            const env_var_t path = env_get_string(L"PATH");
            if (!path.missing())
            {
                wcstring base_path;
                wcstokenizer tokenizer(path, ARRAY_SEP_STR);
                while (tokenizer.next(base_path))
                {
                    if (base_path.empty())
                        continue;

                    /* Make sure the base path ends with a slash */
                    if (base_path.at(base_path.size() - 1) != L'/')
                        base_path.push_back(L'/');

                    wcstring nxt_completion = base_path;
                    nxt_completion.append(str_cmd);

                    size_t prev_count =  this->completions.size();
                    if (expand_string(nxt_completion,
                                      this->completions,
                                      ACCEPT_INCOMPLETE | EXECUTABLES_ONLY | this->expand_flags()) != EXPAND_ERROR)
                    {
                        /* For all new completions, if COMPLETE_NO_CASE is set, then use only the last path component */
                        for (size_t i=prev_count; i< this->completions.size(); i++)
                        {
                            completion_t &c =  this->completions.at(i);
                            if (c.flags & COMPLETE_REPLACES_TOKEN)
                            {

                                c.completion.erase(0, base_path.size());
                            }
                        }
                    }
                }
                if (this->wants_descriptions())
                    this->complete_cmd_desc(str_cmd);
            }
        }

        if (use_function)
        {
            //function_get_names( &possible_comp, cmd[0] == L'_' );
            wcstring_list_t names = function_get_names(str_cmd.at(0) == L'_');
            for (size_t i=0; i < names.size(); i++)
            {
                possible_comp.push_back(completion_t(names.at(i)));
            }

            this->complete_strings(str_cmd, 0, &complete_function_desc, possible_comp, 0);
        }

        possible_comp.clear();

        if (use_builtin)
        {
            builtin_get_names(possible_comp);
            this->complete_strings(str_cmd, 0, &builtin_get_desc, possible_comp, 0);
        }

    }
}


/**
   Evaluate the argument list (as supplied by complete -a) and insert
   any return matching completions. Matching is done using \c
   copy_strings_with_prefix, meaning the completion may contain
   wildcards. Logically, this is not always the right thing to do, but
   I have yet to come up with a case where this matters.

   \param str The string to complete.
   \param args The list of option arguments to be evaluated.
   \param desc Description of the completion
   \param comp_out The list into which the results will be inserted
*/
void completer_t::complete_from_args(const wcstring &str,
                                     const wcstring &args,
                                     const wcstring &desc,
                                     complete_flags_t flags)
{

    std::vector<completion_t> possible_comp;

    bool is_autosuggest = (this->type() == COMPLETE_AUTOSUGGEST);
    parser_t parser(is_autosuggest ? PARSER_TYPE_COMPLETIONS_ONLY : PARSER_TYPE_GENERAL, false);

    /* If type is COMPLETE_AUTOSUGGEST, it means we're on a background thread, so don't call proc_push_interactive */
    if (! is_autosuggest)
        proc_push_interactive(0);

    parser.eval_args(args.c_str(), possible_comp);

    if (! is_autosuggest)
        proc_pop_interactive();

    this->complete_strings(str, desc.c_str(), 0, possible_comp, flags);
}

/**
   Match against an old style long option
*/
static int param_match_old(const complete_entry_opt_t *e,
                           const wchar_t *optstr)
{
    return (optstr[0] == L'-') && (e->long_opt == &optstr[1]);
}

/**
   Match a parameter
*/
static int param_match(const complete_entry_opt_t *e,
                       const wchar_t *optstr)
{
    if (e->short_opt != L'\0' &&
            e->short_opt == optstr[1])
        return 1;

    if (!e->old_mode && (wcsncmp(L"--", optstr, 2) == 0))
    {
        if (e->long_opt == &optstr[2])
        {
            return 1;
        }
    }

    return 0;
}

/**
   Test if a string is an option with an argument, like --color=auto or -I/usr/include
*/
static wchar_t *param_match2(const complete_entry_opt_t *e,
                             const wchar_t *optstr)
{
    if (e->short_opt != L'\0' && e->short_opt == optstr[1])
        return (wchar_t *)&optstr[2];
    if (!e->old_mode && (wcsncmp(L"--", optstr, 2) == 0))
    {
        size_t len = e->long_opt.size();

        if (wcsncmp(e->long_opt.c_str(), &optstr[2],len) == 0)
        {
            if (optstr[len+2] == L'=')
                return (wchar_t *)&optstr[len+3];
        }
    }
    return 0;
}

/**
   Tests whether a short option is a viable completion
*/
static int short_ok(const wcstring &arg_str, wchar_t nextopt, const wcstring &allopt_str)
{
    const wchar_t *arg = arg_str.c_str();
    const wchar_t *allopt = allopt_str.c_str();
    const wchar_t *ptr;

    if (arg[0] != L'-')
        return arg[0] == L'\0';
    if (arg[1] == L'-')
        return 0;

    if (wcschr(arg, nextopt) != 0)
        return 0;

    for (ptr = arg+1; *ptr; ptr++)
    {
        const wchar_t *tmp = wcschr(allopt, *ptr);
        /* Unknown option */
        if (tmp == 0)
        {
            /*fwprintf( stderr, L"Unknown option %lc", *ptr );*/

            return 0;
        }

        if (*(tmp+1) == L':')
        {
            /*      fwprintf( stderr, L"Woot %ls", allopt );*/
            return 0;
        }

    }

    return 1;
}

void complete_load(const wcstring &name, bool reload)
{
    completion_autoloader.load(name, reload);
}

/**
   Find completion for the argument str of command cmd_orig with
   previous option popt. Insert results into comp_out. Return 0 if file
   completion should be disabled, 1 otherwise.
*/
struct local_options_t
{
    wcstring short_opt_str;
    option_list_t options;
};
bool completer_t::complete_param(const wcstring &scmd_orig, const wcstring &spopt, const wcstring &sstr, bool use_switches)
{

    const wchar_t * const cmd_orig = scmd_orig.c_str();
    const wchar_t * const popt = spopt.c_str();
    const wchar_t * const str = sstr.c_str();

    bool use_common=1, use_files=1;

    wcstring cmd, path;
    parse_cmd_string(cmd_orig, path, cmd);

    if (this->type() == COMPLETE_DEFAULT)
    {
        complete_load(cmd, true);
    }
    else if (this->type() == COMPLETE_AUTOSUGGEST)
    {
        /* Maybe indicate we should try loading this on the main thread */
        if (! list_contains_string(this->commands_to_load, cmd) && ! completion_autoloader.has_tried_loading(cmd))
        {
            this->commands_to_load.push_back(cmd);
        }
    }

    /* Make a list of lists of all options that we care about */
    std::vector<local_options_t> all_options;
    {
        scoped_lock lock(completion_lock);
        scoped_lock lock2(completion_entry_lock);
        for (completion_entry_set_t::const_iterator iter = completion_set.begin(); iter != completion_set.end(); ++iter)
        {
            const completion_entry_t *i = *iter;
            const wcstring &match = i->cmd_is_path ? path : cmd;
            if (! wildcard_match(match, i->cmd))
            {
                continue;
            }

            /* Copy all of their options into our list */
            all_options.push_back(local_options_t());
            all_options.back().short_opt_str = i->get_short_opt_str();
            all_options.back().options = i->get_options(); //Oof, this is a lot of copying
        }
    }

    /* Now release the lock and test each option that we captured above.
       We have to do this outside the lock because callouts (like the condition) may add or remove completions.
       See https://github.com/ridiculousfish/fishfish/issues/2 */
    for (std::vector<local_options_t>::const_iterator iter = all_options.begin(); iter != all_options.end(); ++iter)
    {
        const option_list_t &options = iter->options;
        use_common=1;
        if (use_switches)
        {

            if (str[0] == L'-')
            {
                /* Check if we are entering a combined option and argument
                   (like --color=auto or -I/usr/include) */
                for (option_list_t::const_iterator oiter = options.begin(); oiter != options.end(); ++oiter)
                {
                    const complete_entry_opt_t *o = &*oiter;
                    wchar_t *arg;
                    if ((arg=param_match2(o, str))!=0 && this->condition_test(o->condition))
                    {
                        if (o->result_mode & NO_COMMON) use_common = false;
                        if (o->result_mode & NO_FILES) use_files = false;
                        complete_from_args(arg, o->comp, o->localized_desc(), o->flags);
                    }

                }
            }
            else if (popt[0] == L'-')
            {
                /* Set to true if we found a matching old-style switch */
                int old_style_match = 0;

                /*
                  If we are using old style long options, check for them
                  first
                */
                for (option_list_t::const_iterator oiter = options.begin(); oiter != options.end(); ++oiter)
                {
                    const complete_entry_opt_t *o = &*oiter;
                    if (o->old_mode)
                    {
                        if (param_match_old(o, popt) && this->condition_test(o->condition))
                        {
                            old_style_match = 1;
                            if (o->result_mode & NO_COMMON) use_common = false;
                            if (o->result_mode & NO_FILES) use_files = false;
                            complete_from_args(str, o->comp, o->localized_desc(), o->flags);
                        }
                    }
                }

                /*
                  No old style option matched, or we are not using old
                  style options. We check if any short (or gnu style
                  options do.
                */
                if (!old_style_match)
                {
                    for (option_list_t::const_iterator oiter = options.begin(); oiter != options.end(); ++oiter)
                    {
                        const complete_entry_opt_t *o = &*oiter;
                        /*
                          Gnu-style options with _optional_ arguments must
                          be specified as a single token, so that it can
                          be differed from a regular argument.
                        */
                        if (!o->old_mode && ! o->long_opt.empty() && !(o->result_mode & NO_COMMON))
                            continue;

                        if (param_match(o, popt) && this->condition_test(o->condition))
                        {
                            if (o->result_mode & NO_COMMON) use_common = false;
                            if (o->result_mode & NO_FILES) use_files = false;
                            complete_from_args(str, o->comp.c_str(), o->localized_desc(), o->flags);

                        }
                    }
                }
            }
        }

        if (use_common)
        {

            for (option_list_t::const_iterator oiter = options.begin(); oiter != options.end(); ++oiter)
            {
                const complete_entry_opt_t *o = &*oiter;
                /*
                  If this entry is for the base command,
                  check if any of the arguments match
                */

                if (!this->condition_test(o->condition))
                    continue;


                if ((o->short_opt == L'\0') && (o->long_opt[0]==L'\0'))
                {
                    use_files &= ((o->result_mode & NO_FILES)==0);
                    complete_from_args(str, o->comp, o->localized_desc(), o->flags);
                }

                if (wcslen(str) > 0 && use_switches)
                {
                    /*
                      Check if the short style option matches
                    */
                    if (o->short_opt != L'\0' &&
                            short_ok(str, o->short_opt, iter->short_opt_str))
                    {
                        const wchar_t *desc = o->localized_desc();
                        wchar_t completion[2];
                        completion[0] = o->short_opt;
                        completion[1] = 0;

                        append_completion(this->completions, completion, desc, 0);

                    }

                    /*
                      Check if the long style option matches
                    */
                    if (o->long_opt[0] != L'\0')
                    {
                        int match=0, match_no_case=0;

                        wcstring whole_opt;
                        whole_opt.append(o->old_mode?L"-":L"--");
                        whole_opt.append(o->long_opt);

                        match = string_prefixes_string(str, whole_opt);

                        if (!match)
                        {
                            match_no_case = wcsncasecmp(str, whole_opt.c_str(), wcslen(str))==0;
                        }

                        if (match || match_no_case)
                        {
                            int has_arg=0; /* Does this switch have any known arguments  */
                            int req_arg=0; /* Does this switch _require_ an argument */

                            size_t offset = 0;
                            complete_flags_t flags = 0;

                            if (match)
                            {
                                offset = wcslen(str);
                            }
                            else
                            {
                                flags = COMPLETE_REPLACES_TOKEN;
                            }

                            has_arg = ! o->comp.empty();
                            req_arg = (o->result_mode & NO_COMMON);

                            if (!o->old_mode && (has_arg && !req_arg))
                            {

                                /*
                                  Optional arguments to a switch can
                                  only be handled using the '=', so we
                                  add it as a completion. By default
                                  we avoid using '=' and instead rely
                                  on '--switch switch-arg', since it
                                  is more commonly supported by
                                  homebrew getopt-like functions.
                                */
                                wcstring completion = format_string(L"%ls=", whole_opt.c_str()+offset);
                                append_completion(this->completions,
                                                  completion,
                                                  C_(o->desc.c_str()),
                                                  flags);

                            }

                            append_completion(this->completions,
                                              whole_opt.c_str() + offset,
                                              C_(o->desc.c_str()),
                                              flags);
                        }
                    }
                }
            }
        }
    }

    return use_files;
}

/**
   Perform file completion on the specified string
*/
void completer_t::complete_param_expand(const wcstring &sstr, bool do_file)
{
    const wchar_t * const str = sstr.c_str();
    const wchar_t *comp_str;

    if (string_prefixes_string(L"--", sstr) && (comp_str = wcschr(str, L'=')))
    {
        comp_str++;
    }
    else
    {
        comp_str = str;
    }

    expand_flags_t flags = EXPAND_SKIP_CMDSUBST | ACCEPT_INCOMPLETE | this->expand_flags();

    if (! do_file)
        flags |= EXPAND_SKIP_WILDCARDS;

    /* Squelch file descriptions per issue 254 */
    if (this->type() == COMPLETE_AUTOSUGGEST || do_file)
        flags |= EXPAND_NO_DESCRIPTIONS;

    /* Don't do fuzzy matching for files if the string begins with a dash (#568). We could consider relaxing this if there was a preceding double-dash argument */
    if (string_prefixes_string(L"-", sstr))
        flags &= ~EXPAND_FUZZY_MATCH;

    if (expand_string(comp_str,
                      this->completions,
                      flags) == EXPAND_ERROR)
    {
        debug(3, L"Error while expanding string '%ls'", comp_str);
    }
}

void completer_t::debug_print_completions()
{
    for (size_t i=0; i < completions.size(); i++)
    {
        printf("- Completion: %ls\n", completions.at(i).completion.c_str());
    }
}

/**
   Complete the specified string as an environment variable
*/
bool completer_t::complete_variable(const wcstring &str, size_t start_offset)
{
    const wchar_t * const whole_var = str.c_str();
    const wchar_t *var = &whole_var[start_offset];
    size_t varlen = wcslen(var);
    bool res = false;

    const wcstring_list_t names = complete_get_variable_names();
    for (size_t i=0; i<names.size(); i++)
    {
        const wcstring & env_name = names.at(i);

        string_fuzzy_match_t match = string_fuzzy_match_string(var, env_name, this->max_fuzzy_match_type());
        if (match.type == fuzzy_match_none)
        {
            // No match
            continue;
        }

        wcstring comp;
        int flags = 0;

        if (! match_type_requires_full_replacement(match.type))
        {
            // Take only the suffix
            comp.append(env_name.c_str() + varlen);
        }
        else
        {
            comp.append(whole_var, start_offset);
            comp.append(env_name);
            flags = COMPLETE_REPLACES_TOKEN | COMPLETE_DONT_ESCAPE;
        }

        wcstring desc;
        if (this->wants_descriptions())
        {
            env_var_t value_unescaped = env_get_string(env_name);
            if (value_unescaped.missing())
                continue;

            wcstring value = expand_escape_variable(value_unescaped);
            if (this->type() != COMPLETE_AUTOSUGGEST)
                desc = format_string(COMPLETE_VAR_DESC_VAL, value.c_str());
        }

        append_completion(this->completions,  comp.c_str(), desc.c_str(), flags, match);

        res = true;
    }

    return res;
}

/**
   Search the specified string for the \$ sign. If found, try to
   complete as an environment variable.

   \return 0 if unable to complete, 1 otherwise
*/
bool completer_t::try_complete_variable(const wcstring &str)
{
    size_t i = str.size();
    while (i--)
    {
        wchar_t c = str.at(i);
        if (c == L'$')
        {
            /*      wprintf( L"Var prefix \'%ls\'\n", &cmd[i+1] );*/
            return this->complete_variable(str, i+1);
        }
        if (!isalnum(c) && c != L'_')
        {
            return false;
        }
    }
    return false;
}

/**
   Try to complete the specified string as a username. This is used by
   ~USER type expansion.

   \return 0 if unable to complete, 1 otherwise
*/
bool completer_t::try_complete_user(const wcstring &str)
{
    const wchar_t *cmd = str.c_str();
    const wchar_t *first_char=cmd;
    int res=0;
    double start_time = timef();

    if (*first_char ==L'~' && !wcschr(first_char, L'/'))
    {
        const wchar_t *user_name = first_char+1;
        const wchar_t *name_end = wcschr(user_name, L'~');
        if (name_end == 0)
        {
            struct passwd *pw;
            size_t name_len = wcslen(user_name);

            setpwent();

            while ((pw=getpwent()) != 0)
            {
                double current_time = timef();

                if (current_time - start_time > 0.2)
                {
                    return 1;
                }

                if (pw->pw_name)
                {
                    const wcstring pw_name_str = str2wcstring(pw->pw_name);
                    const wchar_t *pw_name = pw_name_str.c_str();
                    if (wcsncmp(user_name, pw_name, name_len)==0)
                    {
                        wcstring desc = format_string(COMPLETE_USER_DESC, pw_name);
                        append_completion(this->completions,
                                          &pw_name[name_len],
                                          desc,
                                          COMPLETE_NO_SPACE);

                        res=1;
                    }
                    else if (wcsncasecmp(user_name, pw_name, name_len)==0)
                    {
                        wcstring name = format_string(L"~%ls", pw_name);
                        wcstring desc = format_string(COMPLETE_USER_DESC, pw_name);

                        append_completion(this->completions,
                                          name,
                                          desc,
                                          COMPLETE_REPLACES_TOKEN | COMPLETE_DONT_ESCAPE | COMPLETE_NO_SPACE);
                        res=1;
                    }
                }
            }
            endpwent();
        }
    }

    return res;
}

void complete(const wcstring &cmd_with_subcmds, std::vector<completion_t> &comps, completion_request_flags_t flags, wcstring_list_t *commands_to_load)
{
    /* Determine the innermost subcommand */
    const wchar_t *cmdsubst_begin, *cmdsubst_end;
    parse_util_cmdsubst_extent(cmd_with_subcmds.c_str(), cmd_with_subcmds.size(), &cmdsubst_begin, &cmdsubst_end);
    assert(cmdsubst_begin != NULL && cmdsubst_end != NULL && cmdsubst_end >= cmdsubst_begin);
    const wcstring cmd = wcstring(cmdsubst_begin, cmdsubst_end - cmdsubst_begin);
    
    /* Make our completer */
    completer_t completer(cmd, flags);

    wcstring current_command;
    const size_t pos = cmd.size();
    bool done=false;
    bool use_command = 1;
    bool use_function = 1;
    bool use_builtin = 1;

//  debug( 1, L"Complete '%ls'", cmd );

    const wchar_t *cmd_cstr = cmd.c_str();
    const wchar_t *tok_begin = NULL, *prev_begin = NULL, *prev_end = NULL;
    parse_util_token_extent(cmd_cstr, cmd.size(), &tok_begin, NULL, &prev_begin, &prev_end);

    /**
       If we are completing a variable name or a tilde expansion user
       name, we do that and return. No need for any other completions.
    */
    
    const wcstring current_token = tok_begin;

    if (!done)
    {
        done = completer.try_complete_variable(current_token) || completer.try_complete_user(current_token);
    }

    if (!done)
    {
        //const size_t prev_token_len = (prev_begin ? prev_end - prev_begin : 0);
        //const wcstring prev_token(prev_begin, prev_token_len);
        
        parse_node_tree_t tree;
        parse_t::parse(cmd, parse_flag_continue_after_error | parse_flag_accept_incomplete_tokens, &tree, NULL);
        
        /* Find the plain statement that contains the position */
        const parse_node_t *plain_statement = tree.find_node_matching_source_location(symbol_plain_statement, pos, NULL);
        if (plain_statement != NULL)
        {
            assert(plain_statement->has_source() && plain_statement->type == symbol_plain_statement);
            
            /* Get the command node */
            const parse_node_t *cmd_node = tree.get_child(*plain_statement, 0, parse_token_type_string);
            
            /* Get the actual command string */
            if (cmd_node != NULL)
                current_command = cmd_node->get_source(cmd);
            
            /* Check the decoration */
            switch (tree.decoration_for_plain_statement(*plain_statement))
            {
                case parse_statement_decoration_none:
                    use_command = true;
                    use_function = true;
                    use_builtin = true;
                    break;
                    
                case parse_statement_decoration_command:
                    use_command = true;
                    use_function = false;
                    use_builtin = false;
                    break;
                
                case parse_statement_decoration_builtin:
                    use_command = false;
                    use_function = false;
                    use_builtin = true;
                    break;
            }
            
            if (cmd_node && cmd_node->location_in_or_at_end_of_source_range(pos))
            {
                /* Complete command filename */
                completer.complete_cmd(current_token, use_function, use_builtin, use_command);
            }
            else
            {
                /* Get all the arguments */
                const parse_node_tree_t::parse_node_list_t all_arguments = tree.find_nodes(*plain_statement, symbol_argument);
                
                /* See whether we are in an argument. We may also be in a redirection, or nothing at all. */
                size_t matching_arg_index = -1;
                for (size_t i=0; i < all_arguments.size(); i++)
                {
                    const parse_node_t *node = all_arguments.at(i);
                    if (node->location_in_or_at_end_of_source_range(pos))
                    {
                        matching_arg_index = i;
                        break;
                    }
                }
                
                bool had_ddash = false;
                wcstring current_argument, previous_argument;
                if (matching_arg_index != (size_t)(-1))
                {
                    /* Get the current argument and the previous argument, if we have one */
                    current_argument = all_arguments.at(matching_arg_index)->get_source(cmd);
                    
                    if (matching_arg_index > 0)
                        previous_argument = all_arguments.at(matching_arg_index - 1)->get_source(cmd);
                    
                    /* Check to see if we have a preceding double-dash */
                    for (size_t i=0; i < matching_arg_index; i++)
                    {
                        if (all_arguments.at(i)->get_source(cmd) == L"--")
                        {
                            had_ddash = true;
                            break;
                        }
                    }
                }

                bool do_file = false;

                wcstring current_command_unescape = current_command;
                wcstring previous_argument_unescape = previous_argument;
                wcstring current_argument_unescape = current_argument;

                if (unescape_string(current_command_unescape, 0) &&
                        unescape_string(previous_argument_unescape, 0) &&
                        unescape_string(current_argument_unescape, UNESCAPE_INCOMPLETE))
                {
                    do_file = completer.complete_param(current_command_unescape,
                                                       previous_argument_unescape,
                                                       current_argument_unescape,
                                                       !had_ddash);
                }

                /* If we have found no command specific completions at all, fall back to using file completions. */
                if (completer.empty())
                    do_file = true;

                /* But if we are planning on loading commands, don't do file completions.
                   See https://github.com/fish-shell/fish-shell/issues/378 */
                if (commands_to_load != NULL && completer.has_commands_to_load())
                    do_file = false;

<<<<<<< HEAD
                /* And if we're autosuggesting, and the token is empty, don't do file suggestions */
                if ((flags & COMPLETION_REQUEST_AUTOSUGGESTION) && current_argument_unescape.empty())
                    do_file = false;

                /* This function wants the unescaped string */
                completer.complete_param_expand(current_token, do_file);
=======
            wcstring current_command_unescape, prev_token_unescape, current_token_unescape;
            if (unescape_string(current_command, &current_command_unescape, UNESCAPE_DEFAULT) &&
                unescape_string(prev_token, &prev_token_unescape, UNESCAPE_DEFAULT) &&
                unescape_string(current_token, &current_token_unescape, UNESCAPE_INCOMPLETE))
            {
                do_file = completer.complete_param(current_command_unescape,
                                                   prev_token_unescape,
                                                   current_token_unescape,
                                                   !had_ddash);
>>>>>>> 9f622331
            }
        }
    }

    comps = completer.get_completions();
    completer.get_commands_to_load(commands_to_load);
}



/**
   Print the GNU longopt style switch \c opt, and the argument \c
   argument to the specified stringbuffer, but only if arguemnt is
   non-null and longer than 0 characters.
*/
static void append_switch(wcstring &out,
                          const wcstring &opt,
                          const wcstring &argument)
{
    if (argument.empty())
        return;

    wcstring esc = escape_string(argument, 1);
    append_format(out, L" --%ls %ls", opt.c_str(), esc.c_str());
}

void complete_print(wcstring &out)
{
    scoped_lock locker(completion_lock);
    scoped_lock locker2(completion_entry_lock);

    // Get a list of all completions in a vector, then sort it by order
    std::vector<const completion_entry_t *> all_completions(completion_set.begin(), completion_set.end());
    sort(all_completions.begin(), all_completions.end(), compare_completions_by_order);

    for (std::vector<const completion_entry_t *>::const_iterator iter = all_completions.begin(); iter != all_completions.end(); ++iter)
    {
        const completion_entry_t *e = *iter;
        const option_list_t options = e->get_options();
        for (option_list_t::const_iterator oiter = options.begin(); oiter != options.end(); ++oiter)
        {
            const complete_entry_opt_t *o = &*oiter;
            const wchar_t *modestr[] =
            {
                L"",
                L" --no-files",
                L" --require-parameter",
                L" --exclusive"
            }
            ;

            append_format(out,
                          L"complete%ls",
                          modestr[o->result_mode]);

            append_switch(out,
                          e->cmd_is_path ? L"path" : L"command",
                          e->cmd);


            if (o->short_opt != 0)
            {
                append_format(out,
                              L" --short-option '%lc'",
                              o->short_opt);
            }


            append_switch(out,
                          o->old_mode?L"old-option":L"long-option",
                          o->long_opt);

            append_switch(out,
                          L"description",
                          C_(o->desc.c_str()));

            append_switch(out,
                          L"arguments",
                          o->comp);

            append_switch(out,
                          L"condition",
                          o->condition);

            out.append(L"\n");
        }
    }
}<|MERGE_RESOLUTION|>--- conflicted
+++ resolved
@@ -1803,32 +1803,32 @@
     
     /* Make our completer */
     completer_t completer(cmd, flags);
-
+    
     wcstring current_command;
     const size_t pos = cmd.size();
     bool done=false;
     bool use_command = 1;
     bool use_function = 1;
     bool use_builtin = 1;
-
-//  debug( 1, L"Complete '%ls'", cmd );
-
+    
+    //  debug( 1, L"Complete '%ls'", cmd );
+    
     const wchar_t *cmd_cstr = cmd.c_str();
     const wchar_t *tok_begin = NULL, *prev_begin = NULL, *prev_end = NULL;
     parse_util_token_extent(cmd_cstr, cmd.size(), &tok_begin, NULL, &prev_begin, &prev_end);
-
+    
     /**
-       If we are completing a variable name or a tilde expansion user
-       name, we do that and return. No need for any other completions.
-    */
+     If we are completing a variable name or a tilde expansion user
+     name, we do that and return. No need for any other completions.
+     */
     
     const wcstring current_token = tok_begin;
-
+    
     if (!done)
     {
         done = completer.try_complete_variable(current_token) || completer.try_complete_user(current_token);
     }
-
+    
     if (!done)
     {
         //const size_t prev_token_len = (prev_begin ? prev_end - prev_begin : 0);
@@ -1864,7 +1864,7 @@
                     use_function = false;
                     use_builtin = false;
                     break;
-                
+                    
                 case parse_statement_decoration_builtin:
                     use_command = false;
                     use_function = false;
@@ -1914,54 +1914,39 @@
                         }
                     }
                 }
-
+                
                 bool do_file = false;
-
-                wcstring current_command_unescape = current_command;
-                wcstring previous_argument_unescape = previous_argument;
-                wcstring current_argument_unescape = current_argument;
-
-                if (unescape_string(current_command_unescape, 0) &&
-                        unescape_string(previous_argument_unescape, 0) &&
-                        unescape_string(current_argument_unescape, UNESCAPE_INCOMPLETE))
+                
+                wcstring current_command_unescape, previous_argument_unescape, current_argument_unescape;
+                if (unescape_string(current_command, &current_command_unescape, UNESCAPE_DEFAULT) &&
+                    unescape_string(previous_argument, &previous_argument_unescape, UNESCAPE_DEFAULT) &&
+                    unescape_string(current_argument, &current_argument_unescape, UNESCAPE_INCOMPLETE))
                 {
                     do_file = completer.complete_param(current_command_unescape,
                                                        previous_argument_unescape,
                                                        current_argument_unescape,
                                                        !had_ddash);
                 }
-
+                
                 /* If we have found no command specific completions at all, fall back to using file completions. */
                 if (completer.empty())
                     do_file = true;
-
+                
                 /* But if we are planning on loading commands, don't do file completions.
-                   See https://github.com/fish-shell/fish-shell/issues/378 */
+                 See https://github.com/fish-shell/fish-shell/issues/378 */
                 if (commands_to_load != NULL && completer.has_commands_to_load())
                     do_file = false;
-
-<<<<<<< HEAD
+                
                 /* And if we're autosuggesting, and the token is empty, don't do file suggestions */
                 if ((flags & COMPLETION_REQUEST_AUTOSUGGESTION) && current_argument_unescape.empty())
                     do_file = false;
-
+                
                 /* This function wants the unescaped string */
                 completer.complete_param_expand(current_token, do_file);
-=======
-            wcstring current_command_unescape, prev_token_unescape, current_token_unescape;
-            if (unescape_string(current_command, &current_command_unescape, UNESCAPE_DEFAULT) &&
-                unescape_string(prev_token, &prev_token_unescape, UNESCAPE_DEFAULT) &&
-                unescape_string(current_token, &current_token_unescape, UNESCAPE_INCOMPLETE))
-            {
-                do_file = completer.complete_param(current_command_unescape,
-                                                   prev_token_unescape,
-                                                   current_token_unescape,
-                                                   !had_ddash);
->>>>>>> 9f622331
             }
         }
     }
-
+    
     comps = completer.get_completions();
     completer.get_commands_to_load(commands_to_load);
 }
